// This file is part of midnight-ledger.
// Copyright (C) 2025 Midnight Foundation
// SPDX-License-Identifier: Apache-2.0
// Licensed under the Apache License, Version 2.0 (the "License");
// You may not use this file except in compliance with the License.
// You may obtain a copy of the License at
// http://www.apache.org/licenses/LICENSE-2.0
// Unless required by applicable law or agreed to in writing, software
// distributed under the License is distributed on an "AS IS" BASIS,
// WITHOUT WARRANTIES OR CONDITIONS OF ANY KIND, either express or implied.
// See the License for the specific language governing permissions and
// limitations under the License.

//! Reference count map for tracking charged keys in write and delete costing
use crate::Storable;
use crate::arena::{ArenaHash, ArenaKey};
use crate::db::DB;
use crate::storable::Loader;
use crate::storage::{default_storage, Map};
use crate::{self as storage, DefaultDB};
use derive_where::derive_where;
use rand::distributions::{Distribution, Standard};
use serialize::{Deserializable, Serializable, Tagged};
#[cfg(test)]
use std::collections::HashMap;
use std::collections::HashSet as StdHashSet;
#[cfg(feature = "proptest")]
use {proptest::prelude::Arbitrary, serialize::NoStrategy, std::marker::PhantomData};

/// A wrapper around `ArenaKey` that ensures the referenced node is persisted.
///
/// When stored in the arena, `ArenaKey` reports the wrapped key as its child,
/// which causes the back-end to keep the referenced node alive as long as the
<<<<<<< HEAD
/// `ArenaKey`.
#[derive_where(Clone, Debug, PartialEq, Eq)]
pub struct ChildRef<D: DB> {
    /// The referenced child
    pub child: ArenaKey<D::Hasher>,
=======
/// `ChildRef`.
#[derive_where(Debug, PartialEq, Eq)]
struct ChildRef<D: DB> {
    child: ArenaKey<D::Hasher>,
>>>>>>> 00850986
}

// NOTE: This used to not be necessary, as creating an Sp of the ref would guarnatee allocation in
// the backend. With the small nodes optimisation, this is no longer guaranteed, as the backend is
// only invoked when a parent that isn't a small node is instantiated.
//
// However, if the referenced node(s) aren't in the backend, the ref doesn't do its job of keeping
// these allocated. Therefore, we manually increment its ref count on allocation, and decrement it
// on deallocation, using the backend `persist`/`unpersist` methods. Note that these are part of
// what happens during (non-small node) Sp allocation, so this is only replicating a subset of this
// behaviour. (Technically those are refcount updates instead of persist/unpersist, but the latter
// are just thin wrappers around refcount updates)
impl<D: DB> ChildRef<D> {
<<<<<<< HEAD
    /// Creates a new reference
    pub fn new(child: ArenaKey<D::Hasher>) -> Self {
=======
    fn new(child: ArenaKey<D::Hasher>) -> Self {
        default_storage::<D>().with_backend(|b| child.refs().iter().for_each(|r| b.persist(r)));
>>>>>>> 00850986
        Self { child }
    }
}

impl<D: DB> Clone for ChildRef<D> {
    fn clone(&self) -> Self {
        ChildRef::new(self.child.clone())
    }
}

impl<D: DB> Drop for ChildRef<D> {
    fn drop(&mut self) {
        default_storage::<D>().with_backend(|b| self.child.refs().iter().for_each(|r| b.unpersist(r)));
    }
}

impl<D: DB> Storable<D> for ChildRef<D> {
    fn children(&self) -> std::vec::Vec<ArenaKey<D::Hasher>> {
        vec![self.child.clone()]
    }

    fn to_binary_repr<W: std::io::Write>(&self, _writer: &mut W) -> Result<(), std::io::Error>
    where
        Self: Sized,
    {
        Ok(())
    }

    fn from_binary_repr<R: std::io::Read>(
        reader: &mut R,
        children: &mut impl Iterator<Item = ArenaKey<D::Hasher>>,
        _loader: &impl Loader<D>,
    ) -> Result<Self, std::io::Error>
    where
        Self: Sized,
    {
        let mut children = children.collect::<Vec<_>>();
        let mut data = Vec::new();
        reader.read_to_end(&mut data)?;
        if children.len() == 1 && data.is_empty() {
            Ok(Self::new(children.pop().expect("must be present")))
        } else {
            Err(std::io::Error::new(std::io::ErrorKind::InvalidData, "Ref should have exactly one child and no data"))
        }
    }
}

impl<D: DB> Serializable for ChildRef<D> {
    fn serialize(&self, writer: &mut impl std::io::Write) -> std::io::Result<()> {
        self.child.serialize(writer)
    }

    fn serialized_size(&self) -> usize {
        self.child.serialized_size()
    }
}

impl<D: DB> Deserializable for ChildRef<D> {
    fn deserialize(reader: &mut impl std::io::Read, recursive_depth: u32) -> std::io::Result<Self> {
        ArenaKey::<D::Hasher>::deserialize(reader, recursive_depth).map(ChildRef::new)
    }
}

impl<D: DB> Distribution<ChildRef<D>> for Standard {
    fn sample<R: rand::Rng + ?Sized>(&self, rng: &mut R) -> ChildRef<D> {
        ChildRef::new(ArenaKey::Ref(rng.r#gen()))
    }
}

// Manual impl because we don't derive Storable
impl<D: DB> Tagged for ChildRef<D> {
    fn tag() -> std::borrow::Cow<'static, str> {
        "childref[v1]".into()
    }
    fn tag_unique_factor() -> String {
        "children[v1]".into()
    }
}

/// Reference count map for tracking charged keys in write and delete costing.
///
/// Internally we use `ChildRef` to ensure that nodes for all keys in the `RcMap`
/// will be persisted as long a the `RcMap` itself is.
#[derive_where(Debug, Clone, PartialEq, Eq)]
#[derive(Storable)]
//#[derive(serde::Serialize, serde::Deserialize, Storable)]
//#[serde(bound(serialize = "", deserialize = ""))]
#[storable(db = D)]
#[tag = "rcmap[v1]"]
pub struct RcMap<D: DB = DefaultDB> {
    /// Reference counts for keys with `rc >= 1`
    #[cfg(feature = "public-internal-structure")]
    pub rc_ge_1: Map<ArenaHash<D::Hasher>, u64, D>,
    #[cfg(not(feature = "public-internal-structure"))]
    rc_ge_1: Map<ArenaHash<D::Hasher>, u64, D>,
    /// Keys with reference count zero, for efficient garbage collection.
    ///
    /// The `ChildRef` here creates storage overhead -- an additional dag node for
    /// each key -- but the `rc_0` map is expected to be small, so this
    /// shouldn't matter.
    #[cfg(feature = "public-internal-structure")]
    pub rc_0: Map<ArenaKey<D::Hasher>, ChildRef<D>, D>,
    #[cfg(not(feature = "public-internal-structure"))]
    rc_0: Map<ArenaKey<D::Hasher>, ChildRef<D>, D>,
}

impl<D: DB> RcMap<D> {
    /// Returns true iff the key is charged.
    pub(crate) fn contains(&self, key: &ArenaKey<D::Hasher>) -> bool {
        self.get_rc(key).is_some()
    }

    /// Get the current reference count for a key.
    /// Returns Some(n) if key is charged (n >= 0), None if key is not in `RcMap`.
    pub(crate) fn get_rc(&self, key: &ArenaKey<D::Hasher>) -> Option<u64> {
        if let ArenaKey::Ref(key) = key
            && let Some(count) = self.rc_ge_1.get(key)
        {
            Some(*count)
        } else if self.rc_0.contains_key(key) {
            Some(0)
        } else {
            None // Key not charged at all
        }
    }

    #[must_use]
    pub(crate) fn ins_root(&self, key: ArenaKey<D::Hasher>) -> Self {
        RcMap {
            rc_ge_1: self.rc_ge_1.clone(),
            rc_0: self.rc_0.insert(key.clone(), ChildRef::new(key.clone())),
        }
    }

    #[must_use]
    pub(crate) fn rm_root(&self, key: &ArenaKey<D::Hasher>) -> Self {
        RcMap {
            rc_ge_1: self.rc_ge_1.clone(),
            rc_0: self.rc_0.remove(key),
        }
    }

    /// Increment the reference count for a key.
    /// Returns `(new_rcmap, new_rc)`.
    #[must_use]
    pub(crate) fn modify_rc(&self, key: &ArenaHash<D::Hasher>, updated: u64) -> Self {
        let curr = self.rc_ge_1.get(key).copied().unwrap_or(0);
        match (curr, updated) {
            (0, 0) =>
            // Final ref count is zero, add to rc_0.
            {
                RcMap {
                    rc_ge_1: self.rc_ge_1.clone(),
                    rc_0: self.rc_0.insert(
                        ArenaKey::Ref(key.clone()),
                        ChildRef::new(ArenaKey::Ref(key.clone())),
                    ),
                }
            }
            (0, 1..) =>
            // Key exists with rc = 0, move to rc_ge_1 with count n
            {
                RcMap {
                    rc_ge_1: self.rc_ge_1.insert(key.clone(), updated),
                    rc_0: self.rc_0.remove(&ArenaKey::Ref(key.clone())),
                }
            }
            (1.., 1..) =>
            // Key exists with rc_ge_1, update
            {
                RcMap {
                    rc_ge_1: self.rc_ge_1.insert(key.clone(), updated),
                    rc_0: self.rc_0.clone(),
                }
            }
            (1.., 0) =>
            // Key exists with rc_ge_1, move to rc_0
            {
                RcMap {
                    rc_ge_1: self.rc_ge_1.remove(key),
                    rc_0: self.rc_0.insert(
                        ArenaKey::Ref(key.clone()),
                        ChildRef::new(ArenaKey::Ref(key.clone())),
                    ),
                }
            }
        }
    }

    /// Get all keys that are unreachable (have `rc=0`) and not in the provided set.
    /// This is used to initialize garbage collection.
    pub(crate) fn get_unreachable_keys_not_in(
        &self,
        roots: &StdHashSet<ArenaKey<D::Hasher>>,
    ) -> impl Iterator<Item = ArenaKey<D::Hasher>> {
        self.rc_0.keys().filter(|key| !roots.contains(key))
    }

    /// Remove a key from the unreachable set (used during garbage collection).
    /// Returns `Some(updated rc map)` if key was present with `rc == 0`, and
    /// `None` otherwise.
    #[must_use]
    pub(crate) fn remove_unreachable_key(&self, key: &ArenaKey<D::Hasher>) -> Option<Self> {
        if self.rc_0.contains_key(key) {
            Some(RcMap {
                rc_ge_1: self.rc_ge_1.clone(),
                rc_0: self.rc_0.remove(key),
            })
        } else {
            None
        }
    }

    /// Get all charged keys and their reference counts (for testing).
    #[cfg(test)]
    pub(crate) fn get_rcs(&self) -> HashMap<ArenaKey<D::Hasher>, u64> {
        let mut result = HashMap::new();

        // Add all keys with rc = 0
        for key in self.rc_0.keys() {
            result.insert(key.clone(), 0);
        }

        // Add all keys with rc >= 1
        for (key, count) in self.rc_ge_1.iter() {
            result.insert(ArenaKey::Ref(key.clone()), *count);
        }

        result
    }
}

impl<D: DB> Default for RcMap<D> {
    fn default() -> Self {
        RcMap {
            rc_ge_1: Map::new(),
            rc_0: Map::new(),
        }
    }
}

#[cfg(feature = "proptest")]
impl<D: DB> Arbitrary for RcMap<D>
where
    D::Hasher: Arbitrary,
{
    type Strategy = NoStrategy<RcMap<D>>;
    type Parameters = ();
    fn arbitrary_with(_args: Self::Parameters) -> Self::Strategy {
        NoStrategy(PhantomData)
    }
}

impl<D: DB> Distribution<RcMap<D>> for Standard {
    fn sample<R: rand::Rng + ?Sized>(&self, rng: &mut R) -> RcMap<D> {
        RcMap {
            rc_ge_1: rng.r#gen(),
            rc_0: rng.r#gen(),
        }
    }
}

#[cfg(test)]
pub(crate) mod tests {
    use super::*;
    use crate::arena::Sp;
    use crate::db::InMemoryDB;
    use crate::storable::SMALL_OBJECT_LIMIT;

    // Test Storable serialization of vector of ChildRef, to be sure the manual
    // Storable impl makes sense.
    #[test]
    fn keyref_round_trip_storable() {
        // Create a dummy value to get an arena key
        let val = Sp::<_, InMemoryDB>::new([0u8; 1024]);
        let key = val.as_child();
        let keyref = ChildRef::<InMemoryDB>::new(key);

        let _ = Sp::new(keyref.clone());
        // Create a vector with 3 of the same ChildRef
        let keyrefs = vec![
            Sp::new(keyref.clone()),
            Sp::new(keyref.clone()),
            Sp::new(keyref.clone()),
        ];

        // Roundtrip Storable
        let mut bytes = Vec::new();
        keyrefs.to_binary_repr(&mut bytes).unwrap();
        let mut reader = &bytes[..];
        let mut child_iter = keyrefs.children().into_iter();
        let arena = &crate::storage::default_storage().arena;
        let loader = crate::arena::BackendLoader::new(arena, None);
        let deserialized: Vec<Sp<ChildRef<InMemoryDB>, InMemoryDB>> =
            Storable::from_binary_repr(&mut reader, &mut child_iter, &loader).unwrap();

        assert_eq!(keyrefs, deserialized);
    }

    // Helper function to get all descendants of RcMap recursively
    #[cfg(test)]
    pub(crate) fn get_rcmap_descendants<D: DB>(
        rcmap: &RcMap<D>,
    ) -> std::collections::HashSet<ArenaKey<D::Hasher>> {
        let mut visited = std::collections::HashSet::new();
        let mut to_visit = rcmap.children();
        let arena = &crate::storage::default_storage::<D>().arena;
        while let Some(current) = to_visit.pop() {
            if !visited.insert(current.clone()) {
                continue;
            }
            match current {
                ArenaKey::Direct(d) => to_visit.extend(d.children.iter().cloned()),
                ArenaKey::Ref(ref r) => {
                    arena.with_backend(|backend| {
                        let disk_obj = backend.get(r).expect("Key should exist in backend");
                        to_visit.extend(disk_obj.children.clone());
                    });
                }
            }
        }
        visited
    }

    // Test that keys in rc_0 are descendants of RcMap via ChildRef storage.
    #[test]
    fn rc_0_keys_are_descendants() {
        let val = Sp::<_, InMemoryDB>::new([42u8; SMALL_OBJECT_LIMIT]);
        let key = val.root.clone();

        // Create RcMap with key in rc_0
        let rcmap = RcMap::<InMemoryDB>::default().modify_rc(&key, 0);
        assert!(rcmap.rc_0.contains_key(&ArenaKey::Ref(key.clone())));

        let descendants = get_rcmap_descendants(&rcmap);
        assert!(
            descendants.contains(&val.as_child()),
            "Key in rc_0 must be a descendant of RcMap"
        );
    }

    // Comprehensive test of RcMap basic operations
    #[test]
    fn rcmap_operations() {
        // Create test keys using simple u8 values
        let val1 = Sp::<_, InMemoryDB>::new([1u8; 1024]);
        let key1 = val1.as_child();
        let ArenaKey::Ref(hash1) = key1.clone() else {
            panic!("testing refs");
        };
        let val2 = Sp::<_, InMemoryDB>::new([2u8; 1024]);
        let key2 = val2.as_child();
        let ArenaKey::Ref(hash2) = key2.clone() else {
            panic!("testing refs");
        };
        let val3 = Sp::<_, InMemoryDB>::new([3u8; 1024]);
        let key3 = val3.as_child();
        let ArenaKey::Ref(hash3) = key3.clone() else {
            panic!("testing refs");
        };

        let rcmap = RcMap::<InMemoryDB>::default().ins_root(key1.clone());

        // Test initialize_key sets rc=0
        assert_eq!(rcmap.get_rc(&key1), Some(0), "get_rc should return 0");
        assert!(rcmap.rc_0.contains_key(&key1), "key1 should be in rc_0 map");
        assert!(
            !rcmap.rc_ge_1.contains_key(&hash1),
            "key1 should not be in rc_ge_1 map"
        );

        // Test increment_rc from 0 to 1 moves to rc_ge_1
        let rcmap = rcmap.modify_rc(&hash1, 1);
        assert_eq!(rcmap.get_rc(&key1), Some(1), "get_rc should return 1");
        assert!(
            !rcmap.rc_0.contains_key(&key1),
            "key1 should not be in rc_0 map"
        );
        assert!(
            rcmap.rc_ge_1.contains_key(&hash1),
            "key1 should be in rc_ge_1 map"
        );

        // Test increment_rc multiple times
        let rcmap = rcmap.modify_rc(&hash1, 2);
        let rcmap = rcmap.modify_rc(&hash1, 3);
        assert_eq!(rcmap.get_rc(&key1), Some(3), "get_rc should return 3");
        assert!(
            rcmap.rc_ge_1.contains_key(&hash1),
            "key1 should remain in rc_ge_1 map"
        );

        // Test decrement_rc multiple times
        let rcmap = rcmap.modify_rc(&hash1, 2);
        let rcmap = rcmap.modify_rc(&hash1, 1);
        assert!(
            rcmap.rc_ge_1.contains_key(&hash1),
            "key1 should still be in rc_ge_1 map"
        );

        // Test decrement_rc from 1 to 0 moves back to rc_0
        let rcmap = rcmap.modify_rc(&hash1, 0);
        assert_eq!(rcmap.get_rc(&key1), Some(0), "get_rc should return 0");
        assert!(
            rcmap.rc_0.contains_key(&key1),
            "key1 should be back in rc_0 map"
        );
        assert!(
            !rcmap.rc_ge_1.contains_key(&hash1),
            "key1 should not be in rc_ge_1 map"
        );

        // Test get_rc on nonexistent key returns None
        assert_eq!(
            rcmap.get_rc(&key2),
            None,
            "get_rc on nonexistent key should return None"
        );

        // Test multiple keys
        let rcmap = rcmap.modify_rc(&hash2, 1);
        let rcmap = rcmap.modify_rc(&hash3, 2);

        // Verify all keys have correct reference counts
        assert_eq!(rcmap.get_rc(&key1), Some(0));
        assert_eq!(rcmap.get_rc(&key2), Some(1));
        assert_eq!(rcmap.get_rc(&key3), Some(2));

        // Verify correct map placement
        assert!(rcmap.rc_0.contains_key(&key1));
        assert!(rcmap.rc_ge_1.contains_key(&hash2));
        assert!(rcmap.rc_ge_1.contains_key(&hash3));

        // Test remove_unreachable_key functionality
        // Remove key1 (rc=0) should succeed
        let rcmap_new = rcmap.remove_unreachable_key(&key1);
        assert!(
            rcmap_new.is_some(),
            "remove_unreachable_key should succeed for rc=0 key"
        );
        let rcmap = rcmap_new.unwrap();
        assert!(!rcmap.contains(&key1), "key1 should no longer be in rcmap");
        assert_eq!(
            rcmap.get_rc(&key1),
            None,
            "get_rc should return None for removed key"
        );

        // Remove key2 (rc=1) should fail
        let rcmap_new = rcmap.remove_unreachable_key(&key2);
        assert!(
            rcmap_new.is_none(),
            "remove_unreachable_key should fail for rc>0 key"
        );

        // Remove nonexistent key should fail
        let rcmap_new = rcmap.remove_unreachable_key(&key1);
        assert!(
            rcmap_new.is_none(),
            "remove_unreachable_key should fail for nonexistent key"
        );
    }
}<|MERGE_RESOLUTION|>--- conflicted
+++ resolved
@@ -31,18 +31,11 @@
 ///
 /// When stored in the arena, `ArenaKey` reports the wrapped key as its child,
 /// which causes the back-end to keep the referenced node alive as long as the
-<<<<<<< HEAD
 /// `ArenaKey`.
-#[derive_where(Clone, Debug, PartialEq, Eq)]
+#[derive_where(Debug, PartialEq, Eq)]
 pub struct ChildRef<D: DB> {
     /// The referenced child
     pub child: ArenaKey<D::Hasher>,
-=======
-/// `ChildRef`.
-#[derive_where(Debug, PartialEq, Eq)]
-struct ChildRef<D: DB> {
-    child: ArenaKey<D::Hasher>,
->>>>>>> 00850986
 }
 
 // NOTE: This used to not be necessary, as creating an Sp of the ref would guarnatee allocation in
@@ -56,13 +49,9 @@
 // behaviour. (Technically those are refcount updates instead of persist/unpersist, but the latter
 // are just thin wrappers around refcount updates)
 impl<D: DB> ChildRef<D> {
-<<<<<<< HEAD
     /// Creates a new reference
     pub fn new(child: ArenaKey<D::Hasher>) -> Self {
-=======
-    fn new(child: ArenaKey<D::Hasher>) -> Self {
         default_storage::<D>().with_backend(|b| child.refs().iter().for_each(|r| b.persist(r)));
->>>>>>> 00850986
         Self { child }
     }
 }
