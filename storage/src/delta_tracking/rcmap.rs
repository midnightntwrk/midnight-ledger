--- conflicted
+++ resolved
@@ -27,28 +27,19 @@
 #[cfg(feature = "proptest")]
 use {proptest::prelude::Arbitrary, serialize::NoStrategy, std::marker::PhantomData};
 
-<<<<<<< HEAD
-/// A wrapper around `ChildNode` that ensures the referenced node is persisted.
-=======
-/// A wrapper around `ArenaHash` that ensures the referenced node is persisted.
->>>>>>> f9e10dc7
+/// A wrapper around `ArenaKey` that ensures the referenced node is persisted.
 ///
-/// When stored in the arena, `ChildRef` reports the wrapped key as its child,
+/// When stored in the arena, `ArenaKey` reports the wrapped key as its child,
 /// which causes the back-end to keep the referenced node alive as long as the
-/// `ChildRef`.
+/// `ArenaKey`.
 #[derive_where(Clone, Debug, PartialEq, Eq)]
-<<<<<<< HEAD
 pub struct ChildRef<D: DB> {
-    /// The child being referenced.
-    pub child: ChildNode<D::Hasher>,
-=======
-struct ChildRef<D: DB> {
     child: ArenaKey<D::Hasher>,
->>>>>>> f9e10dc7
 }
 
 impl<D: DB> ChildRef<D> {
-    fn new(child: ArenaKey<D::Hasher>) -> Self {
+    /// Creates a new reference
+    pub fn new(child: ArenaKey<D::Hasher>) -> Self {
         Self { child }
     }
 }
@@ -128,27 +119,19 @@
 #[tag = "rcmap[v1]"]
 pub struct RcMap<D: DB = DefaultDB> {
     /// Reference counts for keys with `rc >= 1`
-<<<<<<< HEAD
     #[cfg(feature = "public-internal-structure")]
-    pub rc_ge_1: Map<ArenaKey<D::Hasher>, u64, D>,
+    pub rc_ge_1: Map<ArenaHash<D::Hasher>, u64, D>,
     #[cfg(not(feature = "public-internal-structure"))]
-    rc_ge_1: Map<ArenaKey<D::Hasher>, u64, D>,
-=======
     rc_ge_1: Map<ArenaHash<D::Hasher>, u64, D>,
->>>>>>> f9e10dc7
     /// Keys with reference count zero, for efficient garbage collection.
     ///
     /// The `ChildRef` here creates storage overhead -- an additional dag node for
     /// each key -- but the `rc_0` map is expected to be small, so this
     /// shouldn't matter.
-<<<<<<< HEAD
     #[cfg(feature = "public-internal-structure")]
-    pub rc_0: Map<ChildNode<D::Hasher>, ChildRef<D>, D>,
+    pub rc_0: Map<ArenaKey<D::Hasher>, ChildRef<D>, D>,
     #[cfg(not(feature = "public-internal-structure"))]
-    rc_0: Map<ChildNode<D::Hasher>, ChildRef<D>, D>,
-=======
     rc_0: Map<ArenaKey<D::Hasher>, ChildRef<D>, D>,
->>>>>>> f9e10dc7
 }
 
 impl<D: DB> RcMap<D> {
