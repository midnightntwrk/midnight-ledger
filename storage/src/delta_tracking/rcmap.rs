// This file is part of midnight-ledger.
// Copyright (C) 2025 Midnight Foundation
// SPDX-License-Identifier: Apache-2.0
// Licensed under the Apache License, Version 2.0 (the "License");
// You may not use this file except in compliance with the License.
// You may obtain a copy of the License at
// http://www.apache.org/licenses/LICENSE-2.0
// Unless required by applicable law or agreed to in writing, software
// distributed under the License is distributed on an "AS IS" BASIS,
// WITHOUT WARRANTIES OR CONDITIONS OF ANY KIND, either express or implied.
// See the License for the specific language governing permissions and
// limitations under the License.

//! Reference count map for tracking charged keys in write and delete costing
use crate::Storable;
use crate::arena::ArenaKey;
use crate::db::DB;
use crate::storable::{ChildNode, Loader};
use crate::storage::Map;
use crate::{self as storage, DefaultDB};
use derive_where::derive_where;
use rand::distributions::{Distribution, Standard};
use serialize::{Deserializable, Serializable, Tagged};
#[cfg(test)]
use std::collections::HashMap;
use std::collections::HashSet as StdHashSet;
#[cfg(feature = "proptest")]
use {proptest::prelude::Arbitrary, serialize::NoStrategy, std::marker::PhantomData};

/// A wrapper around `ArenaKey` that ensures the referenced node is persisted.
///
/// When stored in the arena, `ChildRef` reports the wrapped key as its child,
/// which causes the back-end to keep the referenced node alive as long as the
<<<<<<< HEAD
/// `KeyRef`.
#[derive_where(Clone, Debug, PartialEq, Eq, PartialOrd, Ord, Hash)]
#[derive(serde::Serialize, serde::Deserialize)]
#[serde(transparent)]
pub struct KeyRef<D: DB> {
    /// The key being tracked
    pub key: ArenaKey<D::Hasher>,
}

impl<D: DB> KeyRef<D> {
    /// Wraps an arena key as a keyref. Note that this is only safe if the key
    /// would currently resolve.
    pub fn new(key: ArenaKey<D::Hasher>) -> Self {
        Self { key }
=======
/// `ChildRef`.
#[derive_where(Clone, Debug, PartialEq, Eq)]
struct ChildRef<D: DB> {
    child: ChildNode<D::Hasher>,
}

impl<D: DB> ChildRef<D> {
    fn new(child: ChildNode<D::Hasher>) -> Self {
        Self { child }
>>>>>>> 76e9c29b
    }
}

impl<D: DB> Storable<D> for ChildRef<D> {
    fn children(&self) -> std::vec::Vec<ChildNode<D::Hasher>> {
        vec![self.child.clone()]
    }

    fn to_binary_repr<W: std::io::Write>(&self, _writer: &mut W) -> Result<(), std::io::Error>
    where
        Self: Sized,
    {
        // All information is in the child
        Ok(())
    }

    fn from_binary_repr<R: std::io::Read>(
        _reader: &mut R,
        children: &mut impl Iterator<Item = ChildNode<D::Hasher>>,
        _loader: &impl Loader<D>,
    ) -> Result<Self, std::io::Error>
    where
        Self: Sized,
    {
        match children.next() {
            Some(child) => Ok(ChildRef::new(child)),
            _ => Err(std::io::Error::new(
                std::io::ErrorKind::InvalidData,
                "ChildRef missing child key",
            )),
        }
    }
}

impl<D: DB> Serializable for ChildRef<D> {
    fn serialize(&self, writer: &mut impl std::io::Write) -> std::io::Result<()> {
        self.child.serialize(writer)
    }

    fn serialized_size(&self) -> usize {
        self.child.serialized_size()
    }
}

impl<D: DB> Deserializable for ChildRef<D> {
    fn deserialize(reader: &mut impl std::io::Read, recursive_depth: u32) -> std::io::Result<Self> {
        ChildNode::<D::Hasher>::deserialize(reader, recursive_depth).map(ChildRef::new)
    }
}

impl<D: DB> Distribution<ChildRef<D>> for Standard {
    fn sample<R: rand::Rng + ?Sized>(&self, rng: &mut R) -> ChildRef<D> {
        ChildRef::new(ChildNode::Ref(rng.r#gen()))
    }
}

// Manual impl because we don't derive Storable
impl<D: DB> Tagged for ChildRef<D> {
    fn tag() -> std::borrow::Cow<'static, str> {
        "childref[v1]".into()
    }
    fn tag_unique_factor() -> String {
        "children[v1]".into()
    }
}

/// Reference count map for tracking charged keys in write and delete costing.
///
/// Internally we use `ChildRef` to ensure that nodes for all keys in the `RcMap`
/// will be persisted as long a the `RcMap` itself is.
#[derive_where(Debug, Clone, PartialEq, Eq)]
#[derive(Storable)]
//#[derive(serde::Serialize, serde::Deserialize, Storable)]
//#[serde(bound(serialize = "", deserialize = ""))]
#[storable(db = D)]
#[tag = "rcmap[v1]"]
pub struct RcMap<D: DB = DefaultDB> {
    /// Reference counts for keys with `rc >= 1`
    #[cfg(feature = "public-internal-structure")]
    pub rc_ge_1: Map<ArenaKey<D::Hasher>, u64, D>,
    #[cfg(not(feature = "public-internal-structure"))]
    rc_ge_1: Map<ArenaKey<D::Hasher>, u64, D>,
    /// Keys with reference count zero, for efficient garbage collection.
    ///
    /// The `ChildRef` here creates storage overhead -- an additional dag node for
    /// each key -- but the `rc_0` map is expected to be small, so this
    /// shouldn't matter.
<<<<<<< HEAD
    #[cfg(feature = "public-internal-structure")]
    pub rc_0: Map<ArenaKey<D::Hasher>, KeyRef<D>, D>,
    #[cfg(not(feature = "public-internal-structure"))]
    rc_0: Map<ArenaKey<D::Hasher>, KeyRef<D>, D>,
=======
    rc_0: Map<ChildNode<D::Hasher>, ChildRef<D>, D>,
>>>>>>> 76e9c29b
}

impl<D: DB> RcMap<D> {
    /// Returns true iff the key is charged.
    pub(crate) fn contains(&self, key: &ChildNode<D::Hasher>) -> bool {
        self.get_rc(key).is_some()
    }

    /// Get the current reference count for a key.
    /// Returns Some(n) if key is charged (n >= 0), None if key is not in `RcMap`.
    pub(crate) fn get_rc(&self, key: &ChildNode<D::Hasher>) -> Option<u64> {
        if let ChildNode::Ref(key) = key
            && let Some(count) = self.rc_ge_1.get(key)
        {
            Some(*count)
        } else if self.rc_0.contains_key(key) {
            Some(0)
        } else {
            None // Key not charged at all
        }
    }

    #[must_use]
    pub(crate) fn ins_root(&self, key: ChildNode<D::Hasher>) -> Self {
        RcMap {
            rc_ge_1: self.rc_ge_1.clone(),
            rc_0: self.rc_0.insert(key.clone(), ChildRef::new(key.clone())),
        }
    }

    #[must_use]
    pub(crate) fn rm_root(&self, key: &ChildNode<D::Hasher>) -> Self {
        RcMap {
            rc_ge_1: self.rc_ge_1.clone(),
            rc_0: self.rc_0.remove(key),
        }
    }

    /// Increment the reference count for a key.
    /// Returns `(new_rcmap, new_rc)`.
    #[must_use]
    pub(crate) fn modify_rc(&self, key: &ArenaKey<D::Hasher>, updated: u64) -> Self {
        let curr = self.rc_ge_1.get(key).copied().unwrap_or(0);
        match (curr, updated) {
            (0, 0) =>
            // Final ref count is zero, add to rc_0.
            {
                RcMap {
                    rc_ge_1: self.rc_ge_1.clone(),
                    rc_0: self.rc_0.insert(
                        ChildNode::Ref(key.clone()),
                        ChildRef::new(ChildNode::Ref(key.clone())),
                    ),
                }
            }
            (0, 1..) =>
            // Key exists with rc = 0, move to rc_ge_1 with count n
            {
                RcMap {
                    rc_ge_1: self.rc_ge_1.insert(key.clone(), updated),
                    rc_0: self.rc_0.remove(&ChildNode::Ref(key.clone())),
                }
            }
            (1.., 1..) =>
            // Key exists with rc_ge_1, update
            {
                RcMap {
                    rc_ge_1: self.rc_ge_1.insert(key.clone(), updated),
                    rc_0: self.rc_0.clone(),
                }
            }
            (1.., 0) =>
            // Key exists with rc_ge_1, move to rc_0
            {
                RcMap {
                    rc_ge_1: self.rc_ge_1.remove(key),
                    rc_0: self.rc_0.insert(
                        ChildNode::Ref(key.clone()),
                        ChildRef::new(ChildNode::Ref(key.clone())),
                    ),
                }
            }
        }
    }

    /// Get all keys that are unreachable (have `rc=0`) and not in the provided set.
    /// This is used to initialize garbage collection.
    pub(crate) fn get_unreachable_keys_not_in(
        &self,
        roots: &StdHashSet<ChildNode<D::Hasher>>,
    ) -> impl Iterator<Item = ChildNode<D::Hasher>> {
        self.rc_0.keys().filter(|key| !roots.contains(key))
    }

    /// Remove a key from the unreachable set (used during garbage collection).
    /// Returns `Some(updated rc map)` if key was present with `rc == 0`, and
    /// `None` otherwise.
    #[must_use]
    pub(crate) fn remove_unreachable_key(&self, key: &ChildNode<D::Hasher>) -> Option<Self> {
        if self.rc_0.contains_key(key) {
            Some(RcMap {
                rc_ge_1: self.rc_ge_1.clone(),
                rc_0: self.rc_0.remove(key),
            })
        } else {
            None
        }
    }

    /// Get all charged keys and their reference counts (for testing).
    #[cfg(test)]
    pub(crate) fn get_rcs(&self) -> HashMap<ChildNode<D::Hasher>, u64> {
        let mut result = HashMap::new();

        // Add all keys with rc = 0
        for key in self.rc_0.keys() {
            result.insert(key.clone(), 0);
        }

        // Add all keys with rc >= 1
        for (key, count) in self.rc_ge_1.iter() {
            result.insert(ChildNode::Ref(key.clone()), *count);
        }

        result
    }
}

impl<D: DB> Default for RcMap<D> {
    fn default() -> Self {
        RcMap {
            rc_ge_1: Map::new(),
            rc_0: Map::new(),
        }
    }
}

#[cfg(feature = "proptest")]
impl<D: DB> Arbitrary for RcMap<D>
where
    D::Hasher: Arbitrary,
{
    type Strategy = NoStrategy<RcMap<D>>;
    type Parameters = ();
    fn arbitrary_with(_args: Self::Parameters) -> Self::Strategy {
        NoStrategy(PhantomData)
    }
}

impl<D: DB> Distribution<RcMap<D>> for Standard {
    fn sample<R: rand::Rng + ?Sized>(&self, rng: &mut R) -> RcMap<D> {
        RcMap {
            rc_ge_1: rng.r#gen(),
            rc_0: rng.r#gen(),
        }
    }
}

#[cfg(test)]
pub(crate) mod tests {
    use super::*;
    use crate::arena::Sp;
    use crate::db::InMemoryDB;

    // Test Storable serialization of vector of ChildRef, to be sure the manual
    // Storable impl makes sense.
    #[test]
    fn keyref_round_trip_storable() {
        // Create a dummy value to get an arena key
        let val = Sp::<_, InMemoryDB>::new(42u64);
        let key = val.root.clone();
        let keyref = ChildRef::<InMemoryDB>::new(ChildNode::Ref(key));

        // Create a vector with 3 of the same ChildRef
        let keyrefs = vec![
            Sp::new(keyref.clone()),
            Sp::new(keyref.clone()),
            Sp::new(keyref.clone()),
        ];

        // Roundtrip Storable
        let mut bytes = Vec::new();
        keyrefs.to_binary_repr(&mut bytes).unwrap();
        let mut reader = &bytes[..];
        let mut child_iter = keyrefs.children().into_iter();
        let arena = &crate::storage::default_storage().arena;
        let loader = crate::arena::BackendLoader::new(arena, None);
        let deserialized: Vec<Sp<ChildRef<InMemoryDB>, InMemoryDB>> =
            Storable::from_binary_repr(&mut reader, &mut child_iter, &loader).unwrap();

        assert_eq!(keyrefs, deserialized);
    }

    // Helper function to get all descendants of RcMap recursively
    #[cfg(test)]
    pub(crate) fn get_rcmap_descendants<D: DB>(
        rcmap: &RcMap<D>,
    ) -> std::collections::HashSet<ArenaKey<D::Hasher>> {
        let mut visited = std::collections::HashSet::new();
        let mut to_visit = rcmap
            .children()
            .into_iter()
            .map(|c| c.hash().clone() )
            .collect::<Vec<_>>();
        let arena = &crate::storage::default_storage::<D>().arena;
        dbg!(&to_visit);
        while let Some(current) = to_visit.pop() {
            if !visited.insert(current.clone()) {
                continue;
            }
            arena.with_backend(|backend| {
                let disk_obj = backend.get(&current).expect("Key should exist in backend");
                to_visit.extend(
                    disk_obj
                        .children
                        .iter()
                        .filter_map(ChildNode::into_ref)
                        .cloned(),
                );
            });
        }
        visited
    }

    // Test that keys in rc_0 are descendants of RcMap via ChildRef storage.
    #[test]
    fn rc_0_keys_are_descendants() {
        let val = Sp::<_, InMemoryDB>::new([42u8;1024]);
        let key = val.root.clone();

        // Create RcMap with key in rc_0
        let rcmap = RcMap::<InMemoryDB>::default().modify_rc(&key, 0);
        assert!(rcmap.rc_0.contains_key(&ChildNode::Ref(key.clone())));

        let descendants = get_rcmap_descendants(&rcmap);
        dbg!(&rcmap);
        dbg!(&descendants);
        dbg!(&key);
        assert!(
            descendants.contains(&key),
            "Key in rc_0 must be a descendant of RcMap"
        );
    }

    // Comprehensive test of RcMap basic operations
    #[test]
    fn rcmap_operations() {
        // Create test keys using simple u8 values
        let val1 = Sp::<_, InMemoryDB>::new(1u8);
        let key1 = val1.root.clone();
        let val2 = Sp::<_, InMemoryDB>::new(2u8);
        let key2 = val2.root.clone();
        let val3 = Sp::<_, InMemoryDB>::new(3u8);
        let key3 = val3.root.clone();

        let rcmap = RcMap::<InMemoryDB>::default().modify_rc(&key1, 0);

        // Test initialize_key sets rc=0
        assert_eq!(rcmap.get_rc(&ChildNode::Ref(key1.clone())), Some(0), "get_rc should return 0");
        assert!(rcmap.rc_0.contains_key(&ChildNode::Ref(key1.clone())), "key1 should be in rc_0 map");
        assert!(
            !rcmap.rc_ge_1.contains_key(&key1),
            "key1 should not be in rc_ge_1 map"
        );

        // Test increment_rc from 0 to 1 moves to rc_ge_1
        let rcmap = rcmap.modify_rc(&key1, 1);
        assert_eq!(rcmap.get_rc(&ChildNode::Ref(key1.clone())), Some(1), "get_rc should return 1");
        assert!(
            !rcmap.rc_0.contains_key(&ChildNode::Ref(key1.clone())),
            "key1 should not be in rc_0 map"
        );
        assert!(
            rcmap.rc_ge_1.contains_key(&key1),
            "key1 should be in rc_ge_1 map"
        );

        // Test increment_rc multiple times
        let rcmap = rcmap.modify_rc(&key1, 2);
        let rcmap = rcmap.modify_rc(&key1, 3);
        assert_eq!(rcmap.get_rc(&ChildNode::Ref(key1.clone())), Some(3), "get_rc should return 3");
        assert!(
            rcmap.rc_ge_1.contains_key(&key1),
            "key1 should remain in rc_ge_1 map"
        );

        // Test decrement_rc multiple times
        let rcmap = rcmap.modify_rc(&key1, 2);
        let rcmap = rcmap.modify_rc(&key1, 1);
        assert!(
            rcmap.rc_ge_1.contains_key(&key1),
            "key1 should still be in rc_ge_1 map"
        );

        // Test decrement_rc from 1 to 0 moves back to rc_0
        let rcmap = rcmap.modify_rc(&key1, 0);
        assert_eq!(rcmap.get_rc(&ChildNode::Ref(key1.clone())), Some(0), "get_rc should return 0");
        assert!(
            rcmap.rc_0.contains_key(&ChildNode::Ref(key1.clone())),
            "key1 should be back in rc_0 map"
        );
        assert!(
            !rcmap.rc_ge_1.contains_key(&key1),
            "key1 should not be in rc_ge_1 map"
        );

        // Test get_rc on nonexistent key returns None
        assert_eq!(
            rcmap.get_rc(&ChildNode::Ref(key2.clone())),
            None,
            "get_rc on nonexistent key should return None"
        );

        // Test multiple keys
        let rcmap = rcmap.modify_rc(&key2, 1);
        let rcmap = rcmap.modify_rc(&key3, 2);

        // Verify all keys have correct reference counts
        assert_eq!(rcmap.get_rc(&ChildNode::Ref(key1.clone())), Some(0));
        assert_eq!(rcmap.get_rc(&ChildNode::Ref(key2.clone())), Some(1));
        assert_eq!(rcmap.get_rc(&ChildNode::Ref(key3.clone())), Some(2));

        // Verify correct map placement
        assert!(rcmap.rc_0.contains_key(&ChildNode::Ref(key1.clone())));
        assert!(rcmap.rc_ge_1.contains_key(&key2));
        assert!(rcmap.rc_ge_1.contains_key(&key3));

        // Test remove_unreachable_key functionality
        // Remove key1 (rc=0) should succeed
        let rcmap_new = rcmap.remove_unreachable_key(&ChildNode::Ref(key1.clone()));
        assert!(
            rcmap_new.is_some(),
            "remove_unreachable_key should succeed for rc=0 key"
        );
        let rcmap = rcmap_new.unwrap();
        assert!(!rcmap.contains(&ChildNode::Ref(key1.clone())), "key1 should no longer be in rcmap");
        assert_eq!(
            rcmap.get_rc(&ChildNode::Ref(key1.clone())),
            None,
            "get_rc should return None for removed key"
        );

        // Remove key2 (rc=1) should fail
        let rcmap_new = rcmap.remove_unreachable_key(&ChildNode::Ref(key2.clone()));
        assert!(
            rcmap_new.is_none(),
            "remove_unreachable_key should fail for rc>0 key"
        );

        // Remove nonexistent key should fail
        let rcmap_new = rcmap.remove_unreachable_key(&ChildNode::Ref(key1.clone()));
        assert!(
            rcmap_new.is_none(),
            "remove_unreachable_key should fail for nonexistent key"
        );
    }
}<|MERGE_RESOLUTION|>--- conflicted
+++ resolved
@@ -27,36 +27,20 @@
 #[cfg(feature = "proptest")]
 use {proptest::prelude::Arbitrary, serialize::NoStrategy, std::marker::PhantomData};
 
-/// A wrapper around `ArenaKey` that ensures the referenced node is persisted.
+/// A wrapper around `ChildNode` that ensures the referenced node is persisted.
 ///
 /// When stored in the arena, `ChildRef` reports the wrapped key as its child,
 /// which causes the back-end to keep the referenced node alive as long as the
-<<<<<<< HEAD
-/// `KeyRef`.
-#[derive_where(Clone, Debug, PartialEq, Eq, PartialOrd, Ord, Hash)]
-#[derive(serde::Serialize, serde::Deserialize)]
-#[serde(transparent)]
-pub struct KeyRef<D: DB> {
-    /// The key being tracked
-    pub key: ArenaKey<D::Hasher>,
-}
-
-impl<D: DB> KeyRef<D> {
-    /// Wraps an arena key as a keyref. Note that this is only safe if the key
-    /// would currently resolve.
-    pub fn new(key: ArenaKey<D::Hasher>) -> Self {
-        Self { key }
-=======
 /// `ChildRef`.
 #[derive_where(Clone, Debug, PartialEq, Eq)]
-struct ChildRef<D: DB> {
-    child: ChildNode<D::Hasher>,
+pub struct ChildRef<D: DB> {
+    /// The child being referenced.
+    pub child: ChildNode<D::Hasher>,
 }
 
 impl<D: DB> ChildRef<D> {
     fn new(child: ChildNode<D::Hasher>) -> Self {
         Self { child }
->>>>>>> 76e9c29b
     }
 }
 
@@ -144,14 +128,10 @@
     /// The `ChildRef` here creates storage overhead -- an additional dag node for
     /// each key -- but the `rc_0` map is expected to be small, so this
     /// shouldn't matter.
-<<<<<<< HEAD
     #[cfg(feature = "public-internal-structure")]
-    pub rc_0: Map<ArenaKey<D::Hasher>, KeyRef<D>, D>,
+    pub rc_0: Map<ChildNode<D::Hasher>, ChildRef<D>, D>,
     #[cfg(not(feature = "public-internal-structure"))]
-    rc_0: Map<ArenaKey<D::Hasher>, KeyRef<D>, D>,
-=======
     rc_0: Map<ChildNode<D::Hasher>, ChildRef<D>, D>,
->>>>>>> 76e9c29b
 }
 
 impl<D: DB> RcMap<D> {
