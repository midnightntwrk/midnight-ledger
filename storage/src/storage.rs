--- conflicted
+++ resolved
@@ -62,18 +62,14 @@
     V: Storable<D>,
     D: DB = DefaultDB,
     A: Storable<D> + Annotation<(Sp<K, D>, Sp<V, D>)> = SizeAnn,
-<<<<<<< HEAD
 >(
     #[cfg(feature = "public-internal-structure")]
     #[allow(clippy::type_complexity)]
-    pub Map<ArenaKey<D::Hasher>, (Sp<K, D>, Sp<V, D>), D, A>,
+    pub Map<ArenaHash<D::Hasher>, (Sp<K, D>, Sp<V, D>), D, A>,
     #[cfg(not(feature = "public-internal-structure"))]
     #[allow(clippy::type_complexity)]
-    Map<ArenaKey<D::Hasher>, (Sp<K, D>, Sp<V, D>), D, A>,
+    Map<ArenaHash<D::Hasher>, (Sp<K, D>, Sp<V, D>), D, A>,
 );
-=======
->(#[allow(clippy::type_complexity)] Map<ArenaHash<D::Hasher>, (Sp<K, D>, Sp<V, D>), D, A>);
->>>>>>> f9e10dc7
 
 impl<
     K: Serializable + Storable<D> + Tagged,
