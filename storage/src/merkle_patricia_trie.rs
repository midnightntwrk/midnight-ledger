// This file is part of midnight-ledger.
// Copyright (C) 2025 Midnight Foundation
// SPDX-License-Identifier: Apache-2.0
// Licensed under the Apache License, Version 2.0 (the "License");
// You may not use this file except in compliance with the License.
// You may obtain a copy of the License at
// http://www.apache.org/licenses/LICENSE-2.0
// Unless required by applicable law or agreed to in writing, software
// distributed under the License is distributed on an "AS IS" BASIS,
// WITHOUT WARRANTIES OR CONDITIONS OF ANY KIND, either express or implied.
// See the License for the specific language governing permissions and
// limitations under the License.

//! Merkle Patricia Tries.

use crate as storage;
use std::cmp::Ordering;
use std::fmt::Debug;
use std::hash::Hash;
use std::io::{Read, Write};
use std::iter::{empty, once};
use std::ops::Deref;

use crate::DefaultDB;
use crate::Storable;
use crate::arena::{ArenaKey, Sp};
use crate::db::DB;
use crate::storable::{Loader, SizeAnn};
use derive_where::derive_where;
use serialize::{self, Deserializable, Serializable, Tagged, tag_enforcement_test};

/// A Merkle Patricia Trie
#[derive_where(Debug, Eq, Clone, PartialEq; V, A)]
#[derive(Storable)]
#[storable(db = D)]
#[storable(db = D, invariant = MerklePatriciaTrie::invariant)]
pub struct MerklePatriciaTrie<
    V: Storable<D>,
    D: DB = DefaultDB,
    A: Storable<D> + Annotation<V> = SizeAnn,
>(pub(crate) Sp<Node<V, D, A>, D>);

impl<V: Storable<D> + Tagged, D: DB, A: Storable<D> + Annotation<V> + Tagged> Tagged
    for MerklePatriciaTrie<V, D, A>
{
    fn tag() -> std::borrow::Cow<'static, str> {
        format!("mpt({},{})", V::tag(), A::tag()).into()
    }
    fn tag_unique_factor() -> String {
        <Node<V, D, A>>::tag_unique_factor()
    }
}
tag_enforcement_test!(MerklePatriciaTrie<()>);

impl<V: Storable<D>, D: DB, A: Storable<D> + Annotation<V>> Default
    for MerklePatriciaTrie<V, D, A>
{
    fn default() -> Self {
        Self::new()
    }
}

impl<V: Storable<D>, D: DB, A: Storable<D> + Annotation<V>> MerklePatriciaTrie<V, D, A> {
    /// Construct an empty trie
    pub fn new() -> Self {
        MerklePatriciaTrie(Sp::new(Node::Empty))
    }

    fn invariant(&self) -> Result<(), std::io::Error> {
        fn err<V: Storable<D>, D: DB, A: Storable<D> + Annotation<V>>(
            ann: &A,
            true_val: A,
        ) -> Result<A, std::io::Error> {
            Err(std::io::Error::new(
                std::io::ErrorKind::InvalidData,
                format!(
                    "MPT annotation isn't correctly calculated: Annotation {:?}, correct calculation: {:?}",
                    ann, true_val
                ),
            ))
        }

        fn sum_ann<V: Storable<D>, D: DB, A: Storable<D> + Annotation<V>>(
            node: &Node<V, D, A>,
        ) -> Result<A, std::io::Error> {
            match node {
                Node::Empty => Ok(A::empty()),
                Node::Leaf { ann, value } => {
                    let true_val = A::from_value(value);
                    if ann != &A::from_value(value) {
                        return err(ann, true_val);
                    };
                    Ok(true_val)
                }
                Node::Branch { ann, children } => {
                    let true_val = children.iter().try_fold(A::empty(), |acc, x| {
                        Ok::<A, std::io::Error>(acc.append(&sum_ann(&x.deref().clone())?))
                    })?;
                    if ann != &true_val {
                        return err(ann, true_val);
                    }
                    Ok(true_val)
                }
                Node::Extension { ann, child, .. } => {
                    let true_val = sum_ann(&child.deref().clone())?;
                    if ann != &true_val {
                        return err(ann, true_val);
                    }
                    Ok(true_val)
                }
                Node::MidBranchLeaf { ann, value, child } => {
                    let true_val = sum_ann(&child.deref().clone())?.append(&A::from_value(value));
                    if ann != &true_val {
                        return err(ann, true_val);
                    }
                    Ok(true_val)
                }
            }
        }

        let _ = sum_ann(self.0.deref())?;
        Ok(())
    }

    /// Insert a value into the trie
    pub fn insert(&self, path: &[u8], value: V) -> Self {
        MerklePatriciaTrie(self.0.insert(path, value).0)
    }

    /// Lookup a value in the trie
    pub fn lookup(&self, path: &[u8]) -> Option<&V> {
        self.0.lookup(path)
    }

    /// Prunes all paths which are lexicographically less than the `target_path`.
    /// Returns the updated tree, and a vector of the removed leaves.
    pub(crate) fn prune(
        &self,
        target_path: &[u8],
        // Returns "is this node empty?" so we can collapse parts of the tree as we go
    ) -> (Self, Vec<Sp<V, D>>) {
        let (node, pruned) = self.0.prune(target_path);
        (MerklePatriciaTrie(node), pruned)
    }

    /// Lookup a value in the trie
    pub fn lookup_sp(&self, path: &[u8]) -> Option<Sp<V, D>> {
        self.0.lookup_sp(path)
    }

    /// Given a path, find the nearest predecessor to that path
    pub(crate) fn find_predecessor<'a>(&'a self, path: &[u8]) -> Option<(Vec<u8>, &'a V)> {
        let mut best_predecessor = None;
        self.0
            .find_predecessor_recursive(path, &mut std::vec::Vec::new(), &mut best_predecessor);
        best_predecessor
    }

    /// Remove a value from the trie
    pub fn remove(&self, path: &[u8]) -> Self {
        MerklePatriciaTrie(self.0.remove(path).0)
    }

    /// Consume internal pointers, returning only the leaves left dangling by this.
    /// Used for custom `Drop` implementations.
    pub fn into_inner_for_drop(self) -> impl Iterator<Item = V> {
        Sp::into_inner(self.0)
            .into_iter()
            .flat_map(Node::into_inner_for_drop)
    }

    /// Generate iterator over leaves, `(path, &value)`
    pub fn iter(&self) -> MPTIter<V, D> {
        MPTIter(self.0.leaves(&[]).into_iter())
    }

    /// Get the number of leaves in a trie
    pub fn size(&self) -> usize {
        self.0.size()
    }

    /// Return true if the trie is empty, false otherwise
    pub fn is_empty(&self) -> bool {
        matches!(self.0.deref(), Node::Empty)
    }

    /// Retrieve the annotation on the root of the trie
    pub fn ann(&self) -> A {
        self.0.ann()
    }
}

impl<V: Storable<D>, D: DB, A: Storable<D> + Annotation<V>> Hash for MerklePatriciaTrie<V, D, A> {
    fn hash<H: std::hash::Hasher>(&self, state: &mut H) {
        <Sp<Node<V, D, A>, D> as Hash>::hash(&self.0, state)
    }

    fn hash_slice<H: std::hash::Hasher>(data: &[Self], state: &mut H)
    where
        Self: Sized,
    {
        Sp::<Node<V, D, A>, D>::hash_slice(
            &data
                .iter()
                .map(|d| d.0.clone())
                .collect::<std::vec::Vec<Sp<Node<V, D, A>, D>>>(),
            state,
        )
    }
}

impl<V: Storable<D> + Ord, D: DB, A: Storable<D> + Ord + Annotation<V>> Ord
    for MerklePatriciaTrie<V, D, A>
{
    fn cmp(&self, other: &Self) -> std::cmp::Ordering {
        self.0.cmp(&other.0)
    }
}

impl<V: Storable<D> + PartialOrd, D: DB, A: Storable<D> + PartialOrd + Annotation<V>> PartialOrd
    for MerklePatriciaTrie<V, D, A>
{
    fn partial_cmp(&self, other: &Self) -> Option<std::cmp::Ordering> {
        self.0.partial_cmp(&other.0)
    }
}

/// Iterator over (path, value) pairs in `MerklePatriciaTrie`
pub struct MPTIter<T: Storable<D> + 'static, D: DB>(
    std::vec::IntoIter<(std::vec::Vec<u8>, Sp<T, D>)>,
);

impl<T: Storable<D>, D: DB> Iterator for MPTIter<T, D> {
    type Item = (std::vec::Vec<u8>, Sp<T, D>);

    fn next(&mut self) -> Option<Self::Item> {
        self.0.next()
    }
}

/// Has a size property
pub trait HasSize
where
    Self: Sized + Clone,
{
    /// Getter for the size property
    fn get_size(&self) -> u64;
    /// Setter for the size property
    fn set_size(&self, x: u64) -> Self;
}

// The MPT node
#[derive(Debug, Default)]
#[derive_where(Clone, Hash, PartialEq, Eq; T, A)]
#[derive_where(PartialOrd; T: PartialOrd, A: PartialOrd)]
#[derive_where(Ord; T: Ord, A: Ord)]
pub(crate) enum Node<
    T: Storable<D> + 'static,
    D: DB = DefaultDB,
    A: Storable<D> + Annotation<T> = SizeAnn,
> {
    #[default]
    Empty,
    Leaf {
        ann: A,
        value: Sp<T, D>,
    },
    Branch {
        ann: A,
        children: Box<[Sp<Node<T, D, A>, D>; 16]>,
    },
    Extension {
        ann: A,
        compressed_path: std::vec::Vec<u8>, // with a length no longer than 255
        child: Sp<Node<T, D, A>, D>,
    },
    MidBranchLeaf {
        ann: A,
        value: Sp<T, D>,
        child: Sp<Node<T, D, A>, D>, // should only be an `Extension` or `Branch`
    },
}

impl<T: Storable<D> + Tagged + 'static, D: DB, A: Storable<D> + Annotation<T> + Tagged> Tagged
    for Node<T, D, A>
{
    fn tag() -> std::borrow::Cow<'static, str> {
        format!("mpt-node({},{})", T::tag(), A::tag()).into()
    }
    fn tag_unique_factor() -> String {
        let a = A::tag();
        let t = T::tag();
        format!(
            "[(),({a},{t}),({a},array(mpt-node({a},{t}),16)),({a},vec(u8),mpt-node({a},{t})),({a},{t},mpt-node({a},{t}))]"
        )
    }
}
tag_enforcement_test!(Node<(), DefaultDB, SizeAnn>);

impl HasSize for SizeAnn {
    fn get_size(&self) -> u64 {
        self.0
    }

    fn set_size(&self, x: u64) -> Self {
        SizeAnn(x)
    }
}

impl Semigroup for SizeAnn {
    fn append(&self, other: &Self) -> Self {
        SizeAnn(self.0 + other.0)
    }
}

impl Monoid for SizeAnn {
    fn empty() -> Self {
        SizeAnn(0)
    }
}

/// A type that knows how to build itself from some `T`
pub trait Annotation<T>:
    Monoid + Serializable + Deserializable + HasSize + Debug + PartialEq
{
    /// Build `Self` from some `T`
    fn from_value(value: &T) -> Self;
}

impl<T> Annotation<T> for SizeAnn {
    fn from_value(_value: &T) -> Self {
        SizeAnn(1)
    }
}

/// A `Semigroup` is a structure with an associative binary operator
///
/// Implementations are responsible for satisfying the law:
///
/// `∀ a b c. (a.append(b)).append(c) == a.append(b.append(c))`
pub trait Semigroup {
    /// The associative binary operator
    fn append(&self, other: &Self) -> Self;
}

/// A `Monoid` is a `Semigroup` with an identity element.
///
/// The identity element, `empty`, can be combined with any other value
/// using `Semigroup::append` without changing the other value.
///
/// For example, for numbers under addition, the identity element is `0`, since `n + 0 == n`.
///
/// Implementations are responsible for satisfying the laws:
///
/// Right identity: `∀ a. a.append(Self::empty()) == a`
/// Left identity: `∀ a. Self::empty().append(a) == a`
pub trait Monoid: Semigroup {
    /// Returns the identity element
    fn empty() -> Self;
}

impl Semigroup for () {
    fn append(&self, _: &Self) -> Self {}
}

impl Monoid for () {
    fn empty() -> Self {}
}

impl Semigroup for u64 {
    fn append(&self, other: &Self) -> Self {
        self.saturating_add(*other)
    }
}

impl Monoid for u64 {
    fn empty() -> Self {
        0
    }
}

impl Semigroup for u128 {
    fn append(&self, other: &Self) -> Self {
        self.saturating_add(*other)
    }
}

impl Monoid for u128 {
    fn empty() -> Self {
        0
    }
}

impl Semigroup for i64 {
    fn append(&self, other: &Self) -> Self {
        self.saturating_add(*other)
    }
}

impl Monoid for i64 {
    fn empty() -> Self {
        0
    }
}

impl Semigroup for i128 {
    fn append(&self, other: &Self) -> Self {
        self.saturating_add(*other)
    }
}

impl Monoid for i128 {
    fn empty() -> Self {
        0
    }
}

fn compress_nibbles(nibbles: &[u8]) -> std::vec::Vec<u8> {
    let mut compressed: std::vec::Vec<u8> = vec![0; (nibbles.len() / 2) + (nibbles.len() % 2)];
    for i in 0..nibbles.len() {
        if i % 2 == 0 {
            compressed[i / 2] |= nibbles[i] << 4;
        } else {
            compressed[i / 2] |= nibbles[i];
        }
    }

    compressed
}

fn expand_nibbles(compressed: &[u8], len: usize) -> std::vec::Vec<u8> {
    let mut nibbles = std::vec::Vec::new();
    for i in 0..len {
        if i % 2 == 0 {
            nibbles.push((compressed[i / 2] & 0xf0) >> 4);
        } else {
            nibbles.push(compressed[i / 2] & 0x0f);
        }
    }

    nibbles
}

impl<T: Storable<D>, D: DB, A: Storable<D> + Annotation<T>> Node<T, D, A> {
    fn into_inner_for_drop(self) -> impl Iterator<Item = T> {
        let res: Box<dyn Iterator<Item = T>> = match self {
            Node::Empty => Box::new(empty()),
            Node::Leaf { value, .. } => Box::new(Sp::into_inner(value).into_iter()),
            Node::Branch { children, .. } => Box::new(
                children
                    .into_iter()
                    .flat_map(Sp::into_inner)
                    .flat_map(Node::into_inner_for_drop),
            ),
            Node::Extension { child, .. } => Box::new(
                Sp::into_inner(child)
                    .into_iter()
                    .flat_map(Node::into_inner_for_drop),
            ),
            Node::MidBranchLeaf { value, child, .. } => Box::new(
                Sp::into_inner(value).into_iter().chain(
                    Sp::into_inner(child)
                        .into_iter()
                        .flat_map(Node::into_inner_for_drop),
                ),
            ),
        };
        res
    }
}

fn extension<T: Storable<D>, D: DB, A: Storable<D> + Annotation<T>>(
    path: Vec<u8>,
    child: Sp<Node<T, D, A>, D>,
) -> Sp<Node<T, D, A>, D> {
    let mut cur = child;
    for working_path in path.chunks(255).rev() {
        cur = Sp::new(Node::Extension {
            ann: cur.ann(),
            compressed_path: working_path.to_vec(),
            child: cur.clone(),
        });
    }
    cur
}

impl<T: Storable<D>, D: DB, A: Storable<D> + Annotation<T>> Sp<Node<T, D, A>, D> {
    fn lookup_sp(&self, path: &[u8]) -> Option<Sp<T, D>> {
        self.lookup_with(path, Clone::clone)
    }

    fn lookup<'a>(&'a self, path: &[u8]) -> Option<&'a T> {
        self.lookup_with::<&T>(path, |sp| sp.deref())
    }

    fn lookup_with<'a, S>(&'a self, path: &[u8], f: impl FnOnce(&'a Sp<T, D>) -> S) -> Option<S> {
        match self.deref() {
            Node::Empty => None,
            Node::Leaf { value, .. } if path.is_empty() => Some(f(value)),
            // If the path isn't empty
            Node::Leaf { .. } => None,
            Node::Branch { children, .. } => {
                if path.is_empty() {
                    return None;
                }
                let index: usize = path[0].into();
                children[index].lookup_with(&path[1..], f)
            }
            Node::Extension {
                compressed_path,
                child,
                ..
            } => {
                if path.len() < compressed_path.len() {
                    return None;
                }
                for i in 0..compressed_path.len() {
                    if compressed_path[i] != path[i] {
                        return None;
                    }
                }
                child.lookup_with(&path[compressed_path.len()..], f)
            }
            Node::MidBranchLeaf { value, child, .. } => {
                if path.is_empty() {
                    Some(f(value))
                } else {
                    child.lookup_with(path, f)
                }
            }
        }
    }

    // There are several places in `find_predecessor_recursive` and `find_largest_key_in_subtree`
    // where we need to locally modify the `explored_path`. These two helpers serve to avoid any nasty
    // bugs by centralising the pushing/popping/extending/truncating
    pub(crate) fn with_pushed_nibble<R>(
        path: &mut Vec<u8>,
        nibble: u8,
        f: impl FnOnce(&mut Vec<u8>) -> R,
    ) -> R {
        path.push(nibble);
        let res = f(path);
        path.pop();
        res
    }

    pub(crate) fn with_extended_suffix<R>(
        path: &mut Vec<u8>,
        temporary_suffix: &[u8],
        f: impl FnOnce(&mut Vec<u8>) -> R,
    ) -> R {
        let old_len = path.len();
        path.extend_from_slice(temporary_suffix);
        let res = f(path);
        path.truncate(old_len);
        res
    }

    /// Prunes all paths which are lexicographically less than the `target_path`.
    /// Returns the updated tree, and a vector of the removed leaves.
    ///
    /// # Panics
    ///
    /// If any values in `target_path` are not `u4` nibbles, i.e. larger than
    /// 15.
    pub fn prune(
        &self,
        target_path: &[u8],
        // Returns "is this node empty?" so we can collapse parts of the tree as we go
    ) -> (Self, Vec<Sp<T, D>>) {
        if target_path.is_empty() {
            return (self.clone(), vec![]);
        }

        match &**self {
            Node::Empty => (Sp::new(Node::Empty), vec![]),
            Node::Leaf { value, .. } => {
                // We've not matched exactly, but we've ended up at a leaf, which means the leaf is less than the cutoff, so we need to remove it
                (Sp::new(Node::Empty), vec![value.clone()])
            }
            Node::Branch { children, ann, .. } => {
                // All children indexed prior to the head of `path_remaining` are guaranteed to be earlier than the cutoff
                let path_head = target_path[0];
                if path_head >= 16 {
                    panic!("Invalid path nibble: {}", path_head);
                }
                let mut pruned = (0..path_head as usize)
                    .flat_map(|i| children[i].iter())
                    .collect::<Vec<_>>();
                let mut children = children.clone();
                for child in children.iter_mut().take(path_head as usize) {
                    *child = Sp::new(Node::Empty);
                }

                // The child at the `path_head` contains the exact point referenced by the `original_target_path`.
                // As such, we need to `prune` it.
                let (child, pruned_2) = children[path_head as usize].prune(&target_path[1..]);
                children[path_head as usize] = child;
                pruned.extend(pruned_2);

                // If ALL of a branch's children are empty, that makes the branch also empty.
                // If only one is left filled, this branch becomes an extension.
                let no_filled = children.iter().filter(|c| !c.is_empty()).count();

                let ann = if pruned.is_empty() {
                    ann.clone()
                } else {
                    children
                        .iter()
                        .fold(A::empty(), |acc, x| acc.append(&x.ann()))
                };

                match no_filled {
                    0 => (Sp::new(Node::Empty), pruned),
                    1 => {
                        let (path_head, child) = children
                            .into_iter()
                            .enumerate()
                            .find(|(_, child)| !child.is_empty())
                            .expect("Exactly one non-empty child must exist in branch");
                        match &*child {
                            Node::Extension {
                                compressed_path,
                                child,
                                ..
                            } => (
                                extension(
                                    once(path_head as u8)
                                        .chain(compressed_path.iter().copied())
                                        .collect(),
<<<<<<< HEAD
                                    child.clone(),
                                ),
=======
                                    child: child.clone(),
                                }),
                                pruned,
                            ),
                            _ => (
                                Sp::new(Node::Extension {
                                    compressed_path: vec![path_head as u8],
                                    child,
                                    ann,
                                }),
>>>>>>> ebb74304
                                pruned,
                            ),
                            _ => (extension(vec![path_head as u8], child), pruned),
                        }
                    }
                    _ => (Sp::new(Node::Branch { children, ann }), pruned),
                }
            }
            Node::Extension {
                compressed_path,
                child,
                ann,
            } => {
                let relevant_target_path =
                    &target_path[..usize::min(target_path.len(), compressed_path.len())];
                match compressed_path[..].cmp(relevant_target_path) {
                    // The extension is entirely smaller than the path to prune, and is removed
                    // entirely.
                    Ordering::Less => (Sp::new(Node::Empty), child.iter().collect()),
                    // The extension matches the path to prune, and we recurse into the child
                    Ordering::Equal => {
                        let (child, pruned) = child.prune(&target_path[compressed_path.len()..]);
                        match &*child {
                            Node::Empty => (Sp::new(Node::Empty), pruned),
                            Node::Extension {
                                compressed_path: cpath2,
                                child,
                                ..
                            } => (
                                extension(
                                    compressed_path
                                        .iter()
                                        .chain(cpath2.iter())
                                        .copied()
                                        .collect(),
                                    child.clone(),
                                ),
                                pruned,
                            ),
                            _ => (
                                Sp::new(Node::Extension {
                                    ann: if pruned.is_empty() {
                                        ann.clone()
                                    } else {
                                        child.ann()
                                    },
                                    compressed_path: compressed_path.clone(),
                                    child: child.clone(),
                                }),
                                pruned,
                            ),
                        }
                    }
                    // The extension is entirely greater than the path to prune, and is kept
                    // entirely.
                    Ordering::Greater => (self.clone(), vec![]),
                }
            }
            Node::MidBranchLeaf { value, child, .. } => {
                // Because we know `path_remaining` isn't empty, we know we this node's value is
                // definitely being removed, but we don't know if its child needs to be removed yet.
                // As such, we need to `prune` it.
                let (child, pruned) = child.prune(target_path);
                (child, once(value.clone()).chain(pruned).collect())
            }
        }
    }

    // Apply a function to all values in a node
    pub(crate) fn iter(&self) -> impl Iterator<Item = Sp<T, D>> + '_ {
        let res: Box<dyn Iterator<Item = Sp<T, D>>> = match self.deref() {
            Node::Empty => Box::new(empty()),
            Node::Leaf { value, .. } => Box::new(once(value.clone())),
            Node::Branch { children, .. } => Box::new(children.iter().flat_map(|c| c.iter())),
            Node::Extension { child, .. } => Box::new(child.iter()),
            Node::MidBranchLeaf { value, child, .. } => {
                Box::new(once(value.clone()).chain(child.iter()))
            }
        };
        res
    }

    pub(crate) fn is_empty(&self) -> bool {
        matches!(self.deref(), Node::Empty)
    }

    fn find_predecessor_recursive<'a>(
        &'a self,
        original_target_path: &[u8],
        explored_path: &mut Vec<u8>,
        best_predecessor: &mut Option<(Vec<u8>, &'a T)>,
    ) {
        // How deep are we currently?
        let current_depth = explored_path.len();
        // Calculate how much of `original_target_path` is left based on how deep we've explored.
        let path_remaining = if current_depth <= original_target_path.len() {
            &original_target_path[current_depth..]
        } else {
            &[]
        };

        // If `path_remaining` is empty, it means we've matched exactly the target, so
        // there's nothing to do.
        if path_remaining.is_empty() {
            return;
        }

        match self.deref() {
            Node::Empty => (),
            Node::Leaf { value, .. } => {
                // We've not matched exactly, but we've ended up at a leaf, which means the leaf is our new `best_predecessor`
                Self::update_best_pred(best_predecessor, explored_path.to_vec(), value.deref())
            }
            Node::Branch { children, .. } => {
                // All children indexed prior to the head of `path_remaining` are guaranteed to be earlier than the target
                let path_head = path_remaining[0];

                // Explore the child at exactly `path_head` first. If we check the siblings first,
                // we must still check the child at the `path_head` since it might contain a better candidate.
                let matching_child = &children[path_head as usize];
                if !matching_child.is_empty() {
                    let mut new_best_pred = None;
                    Self::with_pushed_nibble(explored_path, path_head, |temp_path| {
                        matching_child.find_predecessor_recursive(
                            original_target_path,
                            temp_path,
                            &mut new_best_pred,
                        )
                    });

                    if new_best_pred.is_some() {
                        *best_predecessor = new_best_pred;
                        return;
                    }
                }

                // Check the siblings that are guaranteed to be earlier than the target
                for i in (0..path_head).rev() {
                    let largest = Self::with_pushed_nibble(explored_path, i, |temp_path| {
                        children[i as usize].find_largest_key_in_subtree(temp_path)
                    });
                    if let Some((key, val)) = largest {
                        Self::update_best_pred(best_predecessor, key, val);
                        break; // Since we're iterating downwards, no smaller child can possibly be the best predecessor
                    }
                }
            }
            Node::Extension {
                compressed_path,
                child,
                ..
            } => {
                // The number of nibbles of `compressed_path` that match our `path_remaining`
                let match_len = compressed_path
                    .iter()
                    .zip(path_remaining.iter())
                    .take_while(|(a, b)| a == b)
                    .count();

                // The compressed path is an exact prefix of `path_remaining`
                // so we can just stuff the compressed path onto the end of our `explored_path`,
                // Because it's an exact match, this means that somewhere in this extension's child,
                // the cutoff is reached, so we need to recurse on the child.
                if match_len == compressed_path.len() {
                    Self::with_extended_suffix(explored_path, compressed_path, |temp_path| {
                        child.find_predecessor_recursive(
                            original_target_path,
                            temp_path,
                            best_predecessor,
                        )
                    });
                } else {
                    let diverging_compressed_nibble = compressed_path[match_len];
                    let diverging_remaining_nibble = path_remaining[match_len];

                    // We've got a partial match with the compressed path (so the `compressed_path` and our `path_remaining` diverge in the middle)
                    if match_len < compressed_path.len() && match_len < path_remaining.len()
                    // For the nibbles at the position where the divergence occurs, if the `compressed_path`'s diverging nibble is
                    // less than our `remaining_path`'s diverging nibble, then all keys in this node are potential candidates.
                    // As such, we don't need to recurse on the child, we can just take the largest key.
                    //
                    // Obviously it follows that the `else` case here just means all keys in this node are greater than the target
                    // and thus there aren't any candidates.
                    && diverging_compressed_nibble < diverging_remaining_nibble
                        && let Some((key, val)) = self.find_largest_key_in_subtree(explored_path)
                    {
                        Self::update_best_pred(best_predecessor, key, val)
                    }
                }
            }
            Node::MidBranchLeaf { value, child, .. } => {
                // Only if we don't have an exact match should we consider either this branch's value
                // or its child (again, to be pedantic with the naming, to discuss with @Thomas probably)
                // It's better to check the child first since, if we find something, it'll be a better
                // predecessor candidate than this node's value
                let mut new_best_pred = None;
                child.find_predecessor_recursive(
                    original_target_path,
                    explored_path,
                    &mut new_best_pred,
                );

                if new_best_pred.is_some() {
                    *best_predecessor = new_best_pred;
                    return;
                }

                // Otherwise, this node's value is, in fact, our best candidate
                Self::update_best_pred(best_predecessor, explored_path.to_vec(), value.deref())
            }
        }
    }

    pub(crate) fn update_best_pred<'a>(
        best_predecessor: &mut Option<(Vec<u8>, &'a T)>,
        candidate_path: Vec<u8>,
        candidate_value: &'a T,
    ) {
        if best_predecessor
            .as_ref()
            .is_none_or(|(bp_path, _)| candidate_path > *bp_path)
        {
            *best_predecessor = Some((candidate_path, candidate_value));
        }
    }

    pub(crate) fn find_largest_key_in_subtree<'a>(
        &'a self,
        current_path_to_node: &mut Vec<u8>,
    ) -> Option<(Vec<u8>, &'a T)> {
        match self.deref() {
            Node::Empty => None,
            Node::Leaf { value, .. } => Some((current_path_to_node.to_vec(), value.deref())),
            Node::Branch { children, .. } => (0..16).rev().find_map(|i| {
                Self::with_pushed_nibble(current_path_to_node, i as u8, |p| {
                    children[i].find_largest_key_in_subtree(p)
                })
            }),
            Node::Extension {
                compressed_path,
                child,
                ..
            } => Self::with_extended_suffix(current_path_to_node, compressed_path, |temp_path| {
                child.find_largest_key_in_subtree(temp_path)
            }),
            Node::MidBranchLeaf { value, child, .. } => {
                let largest_in_child = child.find_largest_key_in_subtree(current_path_to_node);
                if largest_in_child.is_some() {
                    return largest_in_child;
                }

                Some((current_path_to_node.to_vec(), value.deref()))
            }
        }
    }

    /// Return the annotation of the `Node`
    pub fn ann(&self) -> A {
        match &**self {
            Node::Empty => A::empty(),
            Node::Leaf { ann, .. }
            | Node::Branch { ann, .. }
            | Node::Extension { ann, .. }
            | Node::MidBranchLeaf { ann, .. } => (*ann).clone(),
        }
    }

    // Inserts a value at a given path.
    // Returns the updated tree, and the existing value at that path, if applicable.
    fn insert(&self, path: &[u8], value: T) -> (Self, Option<Sp<T, D>>) {
        if path.is_empty() {
            let value_sp = self.arena.alloc(value.clone());
            let (node, existing_val) = match self.deref() {
                Node::Empty => (
                    Node::Leaf {
                        ann: Annotation::<T>::from_value(&value),
                        value: value_sp,
                    },
                    None,
                ),
                Node::Leaf { value: old_val, .. } => (
                    Node::Leaf {
                        ann: Annotation::<T>::from_value(&value),
                        value: value_sp,
                    },
                    Some(old_val.clone()),
                ),
                Node::Branch { .. } | Node::Extension { .. } => {
                    let new_ann = self.ann().append(&Annotation::<T>::from_value(&value));
                    (
                        Node::MidBranchLeaf {
                            ann: new_ann,
                            value: value_sp,
                            child: self.clone(),
                        },
                        None,
                    )
                }
                Node::MidBranchLeaf {
                    value: old_val,
                    child,
                    ..
                } => (
                    Node::MidBranchLeaf {
                        ann: child.ann().append(&Annotation::<T>::from_value(&value)),
                        value: value_sp,
                        child: child.clone(),
                    },
                    Some(old_val.clone()),
                ),
            };
            return (self.arena.alloc(node), existing_val);
        }

        match self.deref() {
            Node::Empty => {
                let value_sp = self.arena.alloc(value.clone());
                let child = Sp::new(Node::Leaf {
                    ann: Annotation::<T>::from_value(&value),
                    value: value_sp,
                });
                let res = extension(path.to_vec(), child);
                (res, None)
            }
            Node::Leaf {
                ann: existing_ann,
                value: self_value,
                ..
            } => {
                let child = Sp::new(Node::Leaf {
                    ann: A::from_value(&value),
                    value: self.arena.alloc(value.clone()),
                });
                let ext = extension(path.to_vec(), child);

                let branch_ann = A::from_value(&value).append(existing_ann);
                (
                    self.arena.alloc(Node::MidBranchLeaf {
                        ann: branch_ann,
                        value: self_value.clone(),
                        child: ext,
                    }),
                    None,
                )
            }
            Node::Branch { children, .. } => {
                let index: usize = path[0].into();
                let mut new_children = children.clone();
                let (new_child, existing) = new_children[index].insert(&path[1..], value);
                new_children[index] = new_child;

                let new_ann = new_children
                    .iter()
                    .fold(A::empty(), |ann, c| ann.append(&c.ann()));

                (
                    self.arena.alloc(Node::Branch {
                        ann: new_ann,
                        children: new_children,
                    }),
                    existing,
                )
            }
            Node::Extension {
                compressed_path,
                child,
                ..
            } => {
                let working_path: std::vec::Vec<u8> =
                    path.chunks(255).next().expect("path is not empty").to_vec();

                let index = compressed_path
                    .iter()
                    .zip(working_path)
                    .take_while(|(a, b)| **a == *b)
                    .count();

                // complete path match, insert at the child node
                if index == compressed_path.len() {
                    let (new_child, existing) = child.insert(&path[index..], value);
                    (
                        self.arena.alloc(Node::Extension {
                            ann: new_child.ann(),
                            compressed_path: compressed_path.clone(),
                            child: new_child,
                        }),
                        existing,
                    )
                } else {
                    // if path splits on final nibble old child node doesn't need an extension,
                    // otherwise it does
                    let remaining = if index == compressed_path.len() - 1 {
                        child.clone()
                    } else {
                        self.arena.alloc(Node::Extension {
                            ann: child.ann(),
                            compressed_path: compressed_path[(index + 1)..].to_vec(),
                            child: child.clone(),
                        })
                    };

                    let compressed_path_index: usize = compressed_path[index].into();
                    let mut children: [Sp<Node<T, D, A>, D>; 16] =
                        core::array::from_fn(|_| self.arena.alloc(Node::Empty));
                    children[compressed_path_index] = remaining;

                    let initial_ann = children
                        .iter()
                        .map(|c| c.ann())
                        .fold(A::empty(), |acc, child_ann| acc.append(&child_ann));

                    let branch = self.arena.alloc(Node::Branch {
                        ann: initial_ann,
                        children: Box::new(children),
                    });

                    let (final_branch, existing) = branch.insert(&path[index..], value);

                    // if path split on first nibble no extension required, otherwise it is
                    if index == 0 {
                        (final_branch, existing)
                    } else {
                        (
                            self.arena.alloc(Node::Extension {
                                ann: final_branch.ann(),
                                compressed_path: compressed_path[0..index].to_vec(),
                                child: final_branch,
                            }),
                            existing,
                        )
                    }
                }
            }
            Node::MidBranchLeaf {
                child,
                value: leaf_value,
                ..
            } => {
                let (new_child, existing) = child.insert(path, value);
                let new_ann = A::from_value(leaf_value).append(&new_child.ann());

                (
                    self.arena.alloc(Node::MidBranchLeaf {
                        ann: new_ann,
                        value: leaf_value.clone(),
                        child: new_child,
                    }),
                    existing,
                )
            }
        }
    }

    fn size(&self) -> usize {
        match self.deref() {
            Node::Empty => 0,
            Node::Leaf { .. } => 1,
            Node::Extension { ann, .. }
            | Node::Branch { ann, .. }
            | Node::MidBranchLeaf { ann, .. } => ann.clone().get_size() as usize,
        }
    }

    fn leaves(&self, current_path: &[u8]) -> std::vec::Vec<(std::vec::Vec<u8>, Sp<T, D>)> {
        match self.deref() {
            Node::Empty => std::vec::Vec::new(),
            Node::Leaf { value, .. } => vec![(current_path.to_vec(), value.clone())],
            Node::Extension {
                compressed_path,
                child,
                ..
            } => {
                let mut new_path = current_path.to_vec();
                new_path.append(&mut compressed_path.clone());
                child.leaves(new_path.as_slice())
            }
            Node::Branch { children, .. } => {
                let mut leaves = std::vec::Vec::new();
                for (i, child) in children.iter().enumerate() {
                    let mut new_path = current_path.to_vec();
                    new_path.push(i as u8);
                    leaves.extend(child.leaves(new_path.as_slice()));
                }
                leaves
            }
            Node::MidBranchLeaf { value, child, .. } => {
                let mut leaves = child.leaves(current_path);
                leaves.push((current_path.to_vec(), value.clone()));
                leaves
            }
        }
    }

    /// Removes a value from a path, doing nothing if no value was present.
    /// Returns the updated node, and the value removed if applicable.
    pub fn remove(&self, path: &[u8]) -> (Self, Option<Sp<T, D>>) {
        match self.deref() {
            Node::Empty => (self.arena.alloc(Node::Empty), None),
            Node::Leaf { value, ann } => {
                if path.is_empty() {
                    return (self.arena.alloc(Node::Empty), Some(value.clone()));
                }

                (
                    self.arena.alloc(Node::Leaf {
                        ann: ann.clone(),
                        value: value.clone(),
                    }),
                    None,
                )
            }
            Node::Branch { children, .. } => {
                let mut new_children = children.clone();
                let index: usize = path[0].into();
                let (new_child, removed) = new_children[index].remove(&path[1..]);
                new_children[index] = new_child;

                // Remove branch if only one child remaining
                if new_children
                    .iter()
                    .map(|v| match **v {
                        Node::Empty => 0,
                        _ => 1,
                    })
                    .sum::<usize>()
                    == 1
                {
                    let (only_child_index, only_child) = new_children
                        .iter()
                        .enumerate()
                        .find(|(_i, v)| !matches!(***v, Node::Empty))
                        .unwrap();

                    match (**only_child).clone() {
                        Node::Extension {
                            mut compressed_path,
                            child,
                            ..
                        } => {
                            let mut new_compressed_path = vec![only_child_index as u8];
                            new_compressed_path.append(&mut compressed_path);
                            (extension(new_compressed_path, child), removed)
                        }
                        _ => (
                            extension(vec![only_child_index as u8], only_child.clone()),
                            removed,
                        ),
                    }
                } else {
                    (
                        self.arena.alloc(Node::Branch {
                            ann: new_children
                                .iter()
                                .fold(A::empty(), |acc, x| acc.append(&x.ann())),
                            children: new_children,
                        }),
                        removed,
                    )
                }
            }
            Node::Extension {
                ann,
                compressed_path,
                child,
                ..
            } => {
                for i in 0..compressed_path.len() {
                    if compressed_path[i] != path[i] {
                        return (
                            self.arena.alloc(Node::Extension {
                                ann: ann.clone(),
                                compressed_path: compressed_path.clone(),
                                child: child.clone(),
                            }),
                            None,
                        );
                    }
                }

                let (new_child, removed) = child.remove(&path[compressed_path.len()..]);
                let new_ann = new_child.ann();
                match new_child.deref() {
                    Node::Empty => (self.arena.alloc(Node::Empty), removed),
                    Node::Extension {
                        compressed_path: p,
                        child: c,
                        ..
                    } => {
                        let mut new_compressed_path = compressed_path.clone();
                        new_compressed_path.append(&mut p.clone());

                        let child = extension(new_compressed_path, c.clone());
                        (child, removed)
                    }
                    _ => (
                        self.arena.alloc(Node::Extension {
                            ann: new_ann,
                            compressed_path: compressed_path.clone(),
                            child: new_child,
                        }),
                        removed,
                    ),
                }
            }
            Node::MidBranchLeaf { child, value, .. } => {
                if path.is_empty() {
                    (child.clone(), Some(value.clone()))
                } else {
                    let (child, removed) = child.remove(path);
                    let new_ann = child.ann().append(&Annotation::<T>::from_value(value));
                    match child.deref() {
                        Node::Empty => (
                            self.arena.alloc(Node::Leaf {
                                ann: new_ann,
                                value: value.clone(),
                            }),
                            removed,
                        ),
                        _ => (
                            self.arena.alloc(Node::MidBranchLeaf {
                                ann: new_ann,
                                value: value.clone(),
                                child,
                            }),
                            removed,
                        ),
                    }
                }
            }
        }
    }
}

impl<T: Storable<D> + 'static, D: DB, A: Storable<D> + Annotation<T>> Storable<D>
    for Node<T, D, A>
{
    fn children(&self) -> std::vec::Vec<ArenaKey<D::Hasher>> {
        match self {
            Node::Empty => std::vec::Vec::new(),
            Node::Leaf { value, .. } => vec![value.as_child()],
            Node::Branch { children, .. } => children.iter().map(Sp::as_child).collect(),
            Node::Extension { child, .. } => vec![child.as_child()],
            Node::MidBranchLeaf { child, value, .. } => {
                vec![value.as_child(), child.as_child()]
            }
        }
    }

    fn to_binary_repr<W: Write>(&self, writer: &mut W) -> Result<(), std::io::Error> {
        match self {
            Node::Empty => {
                u8::serialize(&0, writer)?;
            }
            Node::Leaf { ann, .. } => {
                u8::serialize(&1, writer)?;
                A::serialize(ann, writer)?;
            }
            Node::Branch { ann, .. } => {
                u8::serialize(&2, writer)?;
                A::serialize(ann, writer)?;
            }
            Node::Extension {
                ann,
                compressed_path,
                ..
            } => {
                u8::serialize(&3, writer)?;
                A::serialize(ann, writer)?;
                let compressed = compress_nibbles(compressed_path);
                u8::serialize(&(compressed_path.len() as u8), writer)?;
                std::vec::Vec::<u8>::serialize(&compressed, writer)?;
            }
            Node::MidBranchLeaf { ann, .. } => {
                u8::serialize(&4, writer)?;
                A::serialize(ann, writer)?;
            }
        }

        Ok(())
    }

    fn check_invariant(&self) -> Result<(), std::io::Error> {
        match self {
            Node::Empty | Node::Leaf { .. } => {}
            Node::Branch { ann, children } => {
                let non_empty_children = children
                    .iter()
                    .filter(|child| !matches!(***child, Node::Empty))
                    .count();
                if non_empty_children < 2 {
                    return Err(std::io::Error::new(
                        std::io::ErrorKind::InvalidData,
                        "Fewer than 2 non-empty children in Node::Branch".to_string(),
                    ));
                }
                if ann.get_size()
                    != children
                        .iter()
                        .map(|child| child.size() as u64)
                        .sum::<u64>()
                {
                    return Err(std::io::Error::new(
                        std::io::ErrorKind::InvalidData,
                        "Recorded branch size doesn't match sum of children",
                    ));
                }
            }
            Node::Extension {
                ann,
                compressed_path,
                child,
            } => {
                if matches!(child.deref(), Node::Extension { .. }) && compressed_path.len() != 255 {
                    return Err(std::io::Error::new(
                        std::io::ErrorKind::InvalidData,
                        "Node::Extension path must be of length 255 when having another Node::Extension child",
                    ));
                }
                if compressed_path.len() > 255 {
                    return Err(std::io::Error::new(
                        std::io::ErrorKind::InvalidData,
                        "Node::Extension path may not be longer than 255",
                    ));
                }
                if ann.get_size() != child.size() as u64 {
                    return Err(std::io::Error::new(
                        std::io::ErrorKind::InvalidData,
                        "Recorded extension size doesn't match child size",
                    ));
                }
                if compressed_path.iter().any(|b| *b > 0x0f) {
                    return Err(std::io::Error::new(
                        std::io::ErrorKind::InvalidData,
                        "Node::Extension path must consist of nibbles",
                    ));
                }
            }
            Node::MidBranchLeaf { ann, child, .. } => {
                match child.deref() {
                    Node::Branch { .. } | Node::Extension { .. } => {}
                    _ => {
                        return Err(std::io::Error::new(
                            std::io::ErrorKind::InvalidData,
                            "Node::MidBranchLeaf may only have Node::Branch or Node::Extension children",
                        ));
                    }
                }
                if ann.get_size() != child.size() as u64 + 1 {
                    return Err(std::io::Error::new(
                        std::io::ErrorKind::InvalidData,
                        "Recorded mid-branch-leaf size isn't one greater than child size",
                    ));
                }
            }
        }
        Ok(())
    }

    #[inline(always)]
    fn from_binary_repr<R: Read>(
        reader: &mut R,
        child_hashes: &mut impl Iterator<Item = ArenaKey<D::Hasher>>,
        loader: &impl Loader<D>,
    ) -> Result<Node<T, D, A>, std::io::Error> {
        let disc = u8::deserialize(reader, 0)?;

        match disc {
            0 => Ok(Node::Empty),
            1 => {
                let ann = A::deserialize(reader, 0)?;
                Ok(Node::Leaf {
                    ann,
                    value: loader.get_next(child_hashes)?,
                })
            }
            2 => {
                let ann = A::deserialize(reader, 0)?;
                let mut children: [Sp<Node<T, D, A>, D>; 16] =
                    core::array::from_fn(|_| loader.alloc(Node::Empty));

                #[allow(clippy::needless_range_loop)]
                for child in children.iter_mut() {
                    *child = loader.get_next(child_hashes)?;
                }

                Ok(Node::Branch {
                    ann,
                    children: Box::new(children),
                })
            }
            3 => {
                let ann = A::deserialize(reader, 0)?;
                let len = u8::deserialize(reader, 0)?;
                let path =
                    expand_nibbles(&std::vec::Vec::<u8>::deserialize(reader, 0)?, len as usize);
                let child: Sp<Node<T, D, A>, D> = loader.get_next(child_hashes)?;
                Ok(Node::Extension {
                    ann,
                    compressed_path: path,
                    child,
                })
            }
            4 => {
                let ann = A::deserialize(reader, 0)?;
                let value: Sp<T, D> = loader.get_next(child_hashes)?;
                let child: Sp<Node<T, D, A>, D> = loader.get_next(child_hashes)?;
                Ok(Node::MidBranchLeaf { ann, value, child })
            }
            _ => Err(std::io::Error::new(
                std::io::ErrorKind::InvalidData,
                "Unrecognised discriminant",
            )),
        }
    }
}

#[cfg(test)]
mod tests {
    use sha2::Sha256;

    use crate::{
        Storage,
        db::InMemoryDB,
        storable::SMALL_OBJECT_LIMIT,
        storage::{WrappedDB, default_storage, set_default_storage},
    };

    use super::*;
    use serialize::{Deserializable, Serializable};

    #[test]
    fn insert_lookup() {
        dbg!("start");
        let mut mpt = MerklePatriciaTrie::<u64>::new();
        dbg!("new tree");
        mpt = mpt.insert(&([1, 2, 3]), 100);
        dbg!("inserted 100 at [1, 2, 3]");
        mpt = mpt.insert(&([1, 2, 4]), 104);
        dbg!("inserted 104 at [1, 2, 4]");
        mpt = mpt.insert(&([2, 2, 4]), 105);
        dbg!("inserted 105 at [2, 2, 4]");
        assert_eq!(mpt.lookup(&([1, 2, 3])), Some(&100));
        assert_eq!(mpt.lookup(&([1, 2, 4])), Some(&104));
        assert_eq!(mpt.lookup(&([2, 2, 4])), Some(&105));
    }

    #[test]
    fn remove() {
        let mut mpt = MerklePatriciaTrie::<u64>::new();
        mpt = mpt.insert(&([1, 2, 3]), 100);
        mpt = mpt.insert(&([1, 3, 3]), 102);
        mpt = mpt.remove(&([1, 2, 3]));
        assert_eq!(mpt.size(), 1);
        assert_eq!(mpt.lookup(&([1, 3, 3])), Some(&102));
        assert_eq!(mpt.lookup(&([1, 2, 3])), None);
    }

    #[test]
    fn deduplicate() {
        // Isolate our storage, since we're checking arena size.
        struct Tag;
        type D = WrappedDB<DefaultDB, Tag>;
        let _ = set_default_storage::<D>(Storage::default);
        let mut mpt = MerklePatriciaTrie::<[u8; SMALL_OBJECT_LIMIT], D>::new();
        mpt = mpt.insert(&([1, 2, 3]), [100; SMALL_OBJECT_LIMIT]);
        mpt = mpt.insert(&([1, 2, 2]), [100; SMALL_OBJECT_LIMIT]);
        assert_eq!(mpt.lookup(&([1, 2, 3])), Some(&[100; SMALL_OBJECT_LIMIT]));
        assert_eq!(mpt.lookup(&([1, 2, 2])), Some(&[100; SMALL_OBJECT_LIMIT]));
        assert_eq!(mpt.size(), 2);
        dbg!(&mpt.0.arena);
        assert_eq!(mpt.0.arena.size(), 1);
    }

    #[test]
    fn mpt_arena_serialization() {
        let mut mpt = MerklePatriciaTrie::<u8>::new();
        mpt = mpt.insert(&([1, 2, 3]), 100);
        mpt = mpt.insert(&([1, 2, 4]), 104);
        mpt = mpt.insert(&([2, 2, 4]), 105);
        let mut bytes = std::vec::Vec::new();
        MerklePatriciaTrie::serialize(&mpt, &mut bytes).unwrap();
        assert_eq!(bytes.len(), MerklePatriciaTrie::<u8>::serialized_size(&mpt));
        let mpt: MerklePatriciaTrie<u8> =
            MerklePatriciaTrie::deserialize(&mut bytes.as_slice(), 0).unwrap();
        assert_eq!(mpt.lookup(&([1, 2, 3])), Some(&100));
        assert_eq!(mpt.lookup(&([1, 2, 4])), Some(&104));
        assert_eq!(mpt.lookup(&([2, 2, 4])), Some(&105));
    }

    #[test]
    fn nodes_stored() {
        // Isolate our storage, since we're checking arena size.
        struct Tag;
        type D = WrappedDB<DefaultDB, Tag>;
        let _ = set_default_storage::<D>(Storage::default);
        let arena = &default_storage::<D>().arena;
        {
            let mut mpt: MerklePatriciaTrie<[u8; SMALL_OBJECT_LIMIT], D> =
                MerklePatriciaTrie::new();
            mpt = mpt.insert(&([1, 2, 3]), [100; SMALL_OBJECT_LIMIT]);
            mpt = mpt.insert(&([1, 2, 4]), [104; SMALL_OBJECT_LIMIT]);
            mpt = mpt.insert(&([2, 2, 4]), [105; SMALL_OBJECT_LIMIT]);
            assert_eq!(arena.size(), 3);
            assert_eq!(mpt.lookup(&([2, 2, 4])), Some(&[105; SMALL_OBJECT_LIMIT]))
        }
        assert_eq!(arena.size(), 0);
    }

    #[test]
    fn long_extension_paths_serialization() {
        let mut mpt: MerklePatriciaTrie<u8, InMemoryDB<Sha256>> = MerklePatriciaTrie::new();
        mpt = mpt.insert(&(vec![2; 300]), 100);

        let mut bytes = std::vec::Vec::new();
        Serializable::serialize(&mpt, &mut bytes).unwrap();
        let deserialized_mpt: MerklePatriciaTrie<u8> =
            Deserializable::deserialize(&mut bytes.as_slice(), 0).unwrap();
        assert_eq!(deserialized_mpt, mpt);

        assert_eq!(
            mpt.iter()
                .map(|(k, _)| k)
                .collect::<std::vec::Vec<std::vec::Vec<u8>>>(),
            vec![vec![2; 300]]
        );
        assert_eq!(
            deserialized_mpt
                .iter()
                .map(|(k, _)| k)
                .collect::<std::vec::Vec<std::vec::Vec<u8>>>(),
            vec![vec![2; 300]]
        );
    }

    #[test]
    fn mpt_structure() {
        fn validate_long_path(
            mpt: &MerklePatriciaTrie<u8, InMemoryDB<Sha256>>,
            path_length: u64,
            validate_value: u8,
        ) {
            match mpt.0.deref() {
                Node::Extension {
                    compressed_path,
                    child,
                    ..
                } => {
                    assert_eq!(compressed_path.len() as u64, 255);
                    match child.deref() {
                        Node::Extension {
                            compressed_path,
                            child,
                            ..
                        } => {
                            assert_eq!(compressed_path.len() as u64, path_length - 255);
                            assert!(
                                matches!(child.deref(), Node::Leaf { ann: SizeAnn(1), value } if value.deref() == &validate_value)
                            );
                        }
                        _ => unreachable!(),
                    }
                }
                _ => unreachable!(),
            };
        }

        let mut mpt = MerklePatriciaTrie::<u8>::new();
        mpt = mpt.insert(&(vec![2; 300]), 100);

        let mut bytes = std::vec::Vec::new();
        Serializable::serialize(&mpt, &mut bytes).unwrap();
        let deserialized_mpt: MerklePatriciaTrie<u8> =
            Deserializable::deserialize(&mut bytes.as_slice(), 0).unwrap();
        assert_eq!(deserialized_mpt, mpt);

        validate_long_path(&mpt, 300, 100);
        validate_long_path(&deserialized_mpt, 300, 100);
    }

    #[test]
    fn extended_path_insertion() {
        let mut mpt = MerklePatriciaTrie::<u32>::new();
        mpt = mpt.insert(&([1, 2]), 12);
        mpt = mpt.insert(&([1, 2, 3, 4, 5]), 12345);
        mpt = mpt.insert(&([1, 2, 3, 4, 6]), 12346);
        mpt = mpt.insert(&([1, 2, 3, 5, 6]), 12356);
        mpt = mpt.insert(&([1]), 1);

        // Make sure we can look up specific values
        assert_eq!(mpt.lookup(&([1, 2])), Some(&12));
        assert_eq!(mpt.lookup(&([1, 2, 3, 4, 5])), Some(&12345));
        assert_eq!(mpt.lookup(&([1, 2, 3, 5, 6])), Some(&12356));
        assert_eq!(mpt.lookup(&([1])), Some(&1));

        // and make sure we get none for things not in the tree
        assert_eq!(mpt.lookup(&([4])), None);
        assert_eq!(mpt.lookup(&([1, 2, 4])), None);
        // In particular, 123 ends at a *branch*, which used to panic because branch assumed path was non-empty
        assert_eq!(mpt.lookup(&([1, 2, 3])), None);
        assert_eq!(mpt.lookup(&([1, 2, 3, 6])), None);
        // in particular, this test case used to panic with an out of bounds error because the path is empty
        assert_eq!(mpt.lookup(&([])), None);

        // Finally, make sure we can print the tree, which will force a traversal of the whole tree
        println!("{:?}", mpt);
    }
}<|MERGE_RESOLUTION|>--- conflicted
+++ resolved
@@ -629,21 +629,8 @@
                                     once(path_head as u8)
                                         .chain(compressed_path.iter().copied())
                                         .collect(),
-<<<<<<< HEAD
                                     child.clone(),
                                 ),
-=======
-                                    child: child.clone(),
-                                }),
-                                pruned,
-                            ),
-                            _ => (
-                                Sp::new(Node::Extension {
-                                    compressed_path: vec![path_head as u8],
-                                    child,
-                                    ann,
-                                }),
->>>>>>> ebb74304
                                 pruned,
                             ),
                             _ => (extension(vec![path_head as u8], child), pruned),
