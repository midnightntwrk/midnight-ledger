name: Hard-Fork-Test Patcher

on:
  workflow_dispatch:
    inputs:
      tag:
        description: 'Release tag (e.g. `ledger-4.0.0`). A new tag with the same name prefixed with `hard-fork-test-` will be created.'
        required: true
        type: string

env:
  CARGO_TERM_COLOR: always
  RUST_BACKTRACE : full

jobs:
  patch:
    runs-on: ubuntu-latest
    steps:
      - name: Setup api.github.com credentials
        uses: extractions/netrc@f6f1722d05ce2890aa86fd9654565b1214ac53a4
        with:
          machine: api.github.com
          username: ${{ secrets.GH_USERNAME }}
          password: ${{ secrets.GH_PASSWORD }}

      - name: Setup github.com credentials
        uses: extractions/netrc@f6f1722d05ce2890aa86fd9654565b1214ac53a4
        with:
          machine: github.com
          username: ${{ secrets.GH_USERNAME }}
          password: ${{ secrets.GH_PASSWORD }}

      - name: Configure git rewrite
        run: |
          mkdir -p $HOME/.config/git
          echo '[url "https://github.com/"]' >> $HOME/.config/git/config
          echo '  insteadOf = "git@github.com:"' >> $HOME/.config/git/config
          echo '  insteadOf = "git@github.com/"' >> $HOME/.config/git/config
          echo '  insteadOf = "ssh://git@github.com/"' >> $HOME/.config/git/config

<<<<<<< HEAD
      - name: Checkout repository
        uses: actions/checkout@08c6903cd8c0fde910a37f88322edcfb5dd907a8  #v5.0.0
        with:
          ref: ${{ github.event.inputs.tag }}

      - name: Cache dependencies
        uses: Swatinem/rust-cache@f13886b937689c021905a6b90929199931d60db1

      - name: Configure cargo
        run: .github/scripts/configure-cargo.sh

=======
>>>>>>> 20dffb4e
      - name: Get the rust toolchain
        uses: dtolnay/rust-toolchain@38b70195107dddab2c7bbd522bcf763bac00963b
        with:
          components: rustfmt

      - name: Checkout workflow branch for patch tool
        uses: actions/checkout@08c6903cd8c0fde910a37f88322edcfb5dd907a8  #v5.0.0
        with:
          ref: ${{ github.ref }}

      - name: Build the patch tool from workflow branch
        run: |
          cd ./scripts/hardfork_version_patch/
          cargo build --release
          mkdir -p $HOME/tools
          cp target/release/hardfork_version_patch $HOME/tools/

      - name: Checkout repository at tag
        uses: actions/checkout@08c6903cd8c0fde910a37f88322edcfb5dd907a8  #v5.0.0
        with:
          ref: ${{ github.event.inputs.tag }}

      - name: Cache dependencies
        uses: Swatinem/rust-cache@f13886b937689c021905a6b90929199931d60db1

      - name: Configure cargo
        run: .github/scripts/configure-cargo.sh

      - name: Patch the sources
        run: |
          $HOME/tools/hardfork_version_patch --tags standard-transaction
          sed -i -e 's/^version\(\s*\)=\(\s*\)"\(.*\)"$/version\1=\2"\3-hard-fork-test"/g' */Cargo.toml

      - name: Update Cargo.lock
        run: |
          cargo generate-lockfile

      - name: Show changes
        run: |
          rm -rf .cargo
          git status

      - name: Sanitize branch name
        id: name-sanitizer
        run: |
          name="hard-fork-test-${{ inputs.tag }}"
          sname="${name// /-}"
          echo "tag_name=$sname" >> "$GITHUB_OUTPUT"
          echo "Sanitized branch name: $sname"

      - name: Commit and push changes to a new branch and tag
        env:
          tag_name: ${{ steps.name-sanitizer.outputs.tag_name }}
        uses: EndBug/add-and-commit@a94899bca583c204427a224a7af87c02f9b325d5
        with:
          message: 'hard-fork-test: original tag ${{ github.event.inputs.tag }}'
          new_branch: hard-fork-test/${{ env.tag_name }}
          tag: ${{ env.tag_name }}<|MERGE_RESOLUTION|>--- conflicted
+++ resolved
@@ -38,20 +38,6 @@
           echo '  insteadOf = "git@github.com/"' >> $HOME/.config/git/config
           echo '  insteadOf = "ssh://git@github.com/"' >> $HOME/.config/git/config
 
-<<<<<<< HEAD
-      - name: Checkout repository
-        uses: actions/checkout@08c6903cd8c0fde910a37f88322edcfb5dd907a8  #v5.0.0
-        with:
-          ref: ${{ github.event.inputs.tag }}
-
-      - name: Cache dependencies
-        uses: Swatinem/rust-cache@f13886b937689c021905a6b90929199931d60db1
-
-      - name: Configure cargo
-        run: .github/scripts/configure-cargo.sh
-
-=======
->>>>>>> 20dffb4e
       - name: Get the rust toolchain
         uses: dtolnay/rust-toolchain@38b70195107dddab2c7bbd522bcf763bac00963b
         with:
