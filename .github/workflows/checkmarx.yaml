name: Checkmarx One Scan

# ↓ lock down top‐level permissions to only what we use
permissions:
  contents: read             # we only need to checkout code
  actions: read              # to query workflows/runs
  pull-requests: write       # to comment on or label PRs

on:
  pull_request:
    branches: [ '**' ]
  push:
    branches: [ 'main' ]
concurrency:
  group: ${{ github.workflow }}-${{ github.head_ref }}
  cancel-in-progress: true
jobs:
  build:
    permissions:
      contents: read
      pull-requests: write
      security-events: write

    runs-on: ubuntu-latest

    steps:
      - name: Checkout
        uses: actions/checkout@08c6903cd8c0fde910a37f88322edcfb5dd907a8

<<<<<<< HEAD
      - name: Install dependencies
        run: |
          python3 -m pip install --upgrade pip
          python3 -m pip install beautifulsoup4 requests

      - name: Scrape Checkmarx status
        run: |
          cat <<'EOF' > scrape_checkmarx.py
          import requests
          from bs4 import BeautifulSoup

          # URL of the status page
          url = "https://eu2-status.ast.checkmarx.net/"

          try:
              # Send a GET request to fetch the HTML content
              response = requests.get(url)
              response.raise_for_status()  # Check for request errors

              # Parse the HTML content
              soup = BeautifulSoup(response.text, 'html.parser')

              # Locate the status element based on its HTML structure
              status_element = soup.find('aside', class_='operational state-bar')

              # Check if the status is operational
              if status_element and 'Operating Normally' in status_element.text:
                  print("The status is operational with status")
                  print(status_element.text)
              else:
                  print("The status is not operational.")
          except requests.exceptions.RequestException as e:
              print(f"An error occurred: {e}")
          EOF
          python3 scrape_checkmarx.py

      - name: Check Checkmarx One server health
        run: |
          response=$(curl -s -o /dev/null -w "%{http_code}" https://ind-status.ast.checkmarx.net/)
          if [ "$response" != "200" ]; then
            echo "Checkmarx One server is down. Proceeding without breaking the build."
            exit 0  # Do not fail the build
          else
            echo "Checkmarx One server is healthy. Proceeding with scan."
          fi

      - name: Checkmarx One CLI Action
        uses: checkmarx/ast-github-action@ef313c2c19e03e90ae35e795724fb1d20830dc33 #2.3.26
=======
      # TODO: Remove this checkout step once upload-sarif-github-action repo is made public
      # Currently required because GitHub Actions can't directly reference private repos
      - name: Checkout Upload action repository
        uses: actions/checkout@08c6903cd8c0fde910a37f88322edcfb5dd907a8
>>>>>>> 423a86be
        with:
          repository: midnightntwrk/upload-sarif-github-action
          ref: 8202d2182e4c0ebec293f9d9140c3378a2afe16e
          path: upload-sarif-github-action
          token: ${{ secrets.MIDNIGHTCI_REPO }}

      # Once public, can simplify to: uses: midnightntwrk/upload-sarif-github-action/checkmarx-scan@8202d2182e4c0ebec293f9d9140c3378a2afe16e
      - name: Checkmarx Full Scan
        uses: ./upload-sarif-github-action/checkmarx-scan
        with:
          cx-client-id: ${{ secrets.CX_CLIENT_ID }}
          cx-client-secret: ${{ secrets.CX_CLIENT_SECRET_EU }}
          cx-tenant: ${{ secrets.CX_TENANT }}
          scs-repo-token: ${{ secrets.MIDNIGHTCI_REPO }}
          upload-to-github: 'true'
          additional-params: '--file-filter !key-derivation-test-vectors.json'<|MERGE_RESOLUTION|>--- conflicted
+++ resolved
@@ -27,61 +27,10 @@
       - name: Checkout
         uses: actions/checkout@08c6903cd8c0fde910a37f88322edcfb5dd907a8
 
-<<<<<<< HEAD
-      - name: Install dependencies
-        run: |
-          python3 -m pip install --upgrade pip
-          python3 -m pip install beautifulsoup4 requests
-
-      - name: Scrape Checkmarx status
-        run: |
-          cat <<'EOF' > scrape_checkmarx.py
-          import requests
-          from bs4 import BeautifulSoup
-
-          # URL of the status page
-          url = "https://eu2-status.ast.checkmarx.net/"
-
-          try:
-              # Send a GET request to fetch the HTML content
-              response = requests.get(url)
-              response.raise_for_status()  # Check for request errors
-
-              # Parse the HTML content
-              soup = BeautifulSoup(response.text, 'html.parser')
-
-              # Locate the status element based on its HTML structure
-              status_element = soup.find('aside', class_='operational state-bar')
-
-              # Check if the status is operational
-              if status_element and 'Operating Normally' in status_element.text:
-                  print("The status is operational with status")
-                  print(status_element.text)
-              else:
-                  print("The status is not operational.")
-          except requests.exceptions.RequestException as e:
-              print(f"An error occurred: {e}")
-          EOF
-          python3 scrape_checkmarx.py
-
-      - name: Check Checkmarx One server health
-        run: |
-          response=$(curl -s -o /dev/null -w "%{http_code}" https://ind-status.ast.checkmarx.net/)
-          if [ "$response" != "200" ]; then
-            echo "Checkmarx One server is down. Proceeding without breaking the build."
-            exit 0  # Do not fail the build
-          else
-            echo "Checkmarx One server is healthy. Proceeding with scan."
-          fi
-
-      - name: Checkmarx One CLI Action
-        uses: checkmarx/ast-github-action@ef313c2c19e03e90ae35e795724fb1d20830dc33 #2.3.26
-=======
       # TODO: Remove this checkout step once upload-sarif-github-action repo is made public
       # Currently required because GitHub Actions can't directly reference private repos
       - name: Checkout Upload action repository
         uses: actions/checkout@08c6903cd8c0fde910a37f88322edcfb5dd907a8
->>>>>>> 423a86be
         with:
           repository: midnightntwrk/upload-sarif-github-action
           ref: 8202d2182e4c0ebec293f9d9140c3378a2afe16e
