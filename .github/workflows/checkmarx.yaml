name: Checkmarx One Scan

# ↓ lock down top‐level permissions to only what we use
permissions:
  contents: read             # we only need to checkout code
  actions: read              # to query workflows/runs
  pull-requests: write       # to comment on or label PRs

on:
  pull_request:
    branches: [ '**' ]
  push:
    branches: [ 'main' ]
concurrency:
  group: ${{ github.workflow }}-${{ github.head_ref }}
  cancel-in-progress: true
jobs:
  build:
    permissions:
      contents: read
      pull-requests: write
      security-events: write

    runs-on: ubuntu-latest

    steps:
      - name: Checkout
        uses: actions/checkout@08c6903cd8c0fde910a37f88322edcfb5dd907a8

      # TODO: Remove this checkout step once upload-sarif-github-action repo is made public
      # Currently required because GitHub Actions can't directly reference private repos
      - name: Checkout Upload action repository
        uses: actions/checkout@08c6903cd8c0fde910a37f88322edcfb5dd907a8
        with:
<<<<<<< HEAD
          cx_tenant: ${{ secrets.CX_TENANT }}
          base_uri: https://eu-2.ast.checkmarx.net/
          cx_client_id: ${{ secrets.CX_CLIENT_ID }}
          cx_client_secret: ${{ secrets.CX_CLIENT_SECRET_EU }}
          additional_params: >
            --scs-repo-url https://github.com/${{ github.repository }}
            --scs-repo-token ${{ secrets.MIDNIGHTCI_REPO }}
            --report-format sarif

      # if artifactLocation is empty github will fail the whole import
      - name: Filter out repo level issues that github can't handle
        run: |
          mv ./cx_result.sarif ./cx_result.sarif.orig
          jq '.runs |= map(.results |= map(.locations |= map(if .physicalLocation.artifactLocation.uri == "" then .physicalLocation.artifactLocation.uri = "file:/README.md" else . end)))' cx_result.sarif.orig > cx_result.sarif

      # Upload report so security issues are viewable from within the github ui
      - name: Upload SARIF file
        if: ${{ github.event.repository.private == false }}
        uses: github/codeql-action/upload-sarif@1fd8a71a1271a5ad7639a423fdd9485e1be64031  # v3.29.2
=======
          repository: midnightntwrk/upload-sarif-github-action
          ref: 8202d2182e4c0ebec293f9d9140c3378a2afe16e
          path: upload-sarif-github-action
          token: ${{ secrets.MIDNIGHTCI_REPO }}

      # Once public, can simplify to: uses: midnightntwrk/upload-sarif-github-action/checkmarx-scan@8202d2182e4c0ebec293f9d9140c3378a2afe16e
      - name: Checkmarx Full Scan
        uses: ./upload-sarif-github-action/checkmarx-scan
>>>>>>> 423a86be
        with:
          cx-client-id: ${{ secrets.CX_CLIENT_ID }}
          cx-client-secret: ${{ secrets.CX_CLIENT_SECRET_EU }}
          cx-tenant: ${{ secrets.CX_TENANT }}
          scs-repo-token: ${{ secrets.MIDNIGHTCI_REPO }}
          upload-to-github: 'true'
          additional-params: '--file-filter !key-derivation-test-vectors.json'<|MERGE_RESOLUTION|>--- conflicted
+++ resolved
@@ -32,27 +32,6 @@
       - name: Checkout Upload action repository
         uses: actions/checkout@08c6903cd8c0fde910a37f88322edcfb5dd907a8
         with:
-<<<<<<< HEAD
-          cx_tenant: ${{ secrets.CX_TENANT }}
-          base_uri: https://eu-2.ast.checkmarx.net/
-          cx_client_id: ${{ secrets.CX_CLIENT_ID }}
-          cx_client_secret: ${{ secrets.CX_CLIENT_SECRET_EU }}
-          additional_params: >
-            --scs-repo-url https://github.com/${{ github.repository }}
-            --scs-repo-token ${{ secrets.MIDNIGHTCI_REPO }}
-            --report-format sarif
-
-      # if artifactLocation is empty github will fail the whole import
-      - name: Filter out repo level issues that github can't handle
-        run: |
-          mv ./cx_result.sarif ./cx_result.sarif.orig
-          jq '.runs |= map(.results |= map(.locations |= map(if .physicalLocation.artifactLocation.uri == "" then .physicalLocation.artifactLocation.uri = "file:/README.md" else . end)))' cx_result.sarif.orig > cx_result.sarif
-
-      # Upload report so security issues are viewable from within the github ui
-      - name: Upload SARIF file
-        if: ${{ github.event.repository.private == false }}
-        uses: github/codeql-action/upload-sarif@1fd8a71a1271a5ad7639a423fdd9485e1be64031  # v3.29.2
-=======
           repository: midnightntwrk/upload-sarif-github-action
           ref: 8202d2182e4c0ebec293f9d9140c3378a2afe16e
           path: upload-sarif-github-action
@@ -61,7 +40,6 @@
       # Once public, can simplify to: uses: midnightntwrk/upload-sarif-github-action/checkmarx-scan@8202d2182e4c0ebec293f9d9140c3378a2afe16e
       - name: Checkmarx Full Scan
         uses: ./upload-sarif-github-action/checkmarx-scan
->>>>>>> 423a86be
         with:
           cx-client-id: ${{ secrets.CX_CLIENT_ID }}
           cx-client-secret: ${{ secrets.CX_CLIENT_SECRET_EU }}
