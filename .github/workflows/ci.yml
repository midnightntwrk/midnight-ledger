--- conflicted
+++ resolved
@@ -52,11 +52,7 @@
             accept-flake-config = true
 
       - name: Cache Nix
-<<<<<<< HEAD
-        uses: input-output-hk/actions/attic@e0990284d4e88052ddc376519731419354851a42
-=======
         uses: input-output-hk/actions/attic@6d5d62ad59441a3c869a0e8abee4e1bf8b440c2f
->>>>>>> 20dffb4e
         with:
           nix_path: nixpkgs=channel:nixos-unstable
           endpoint: https://attic.ci.iog.io
@@ -82,15 +78,9 @@
           git --version
 
       - name: Set up Node.js
-<<<<<<< HEAD
-        uses: actions/setup-node@a0853c24544627f65ddf259abe73b1d18a591444 # v5.0.0
-        with:
-         node-version: 22
-=======
         uses: actions/setup-node@2028fbc5c25fe9cf00d9f06a71cc4710d4507903 # v6.0.0
         with:
           node-version: 22
->>>>>>> 20dffb4e
 
       - name: Run integration tests
         run: |
@@ -104,17 +94,10 @@
           nix develop .#ci -c yarn test:coverage | tee ./coverage.txt
 
       - name: Upload Logs
-<<<<<<< HEAD
-        uses: actions/upload-artifact@ea165f8d65b6e75b540449e92b4886f43607fa02
-        with:
-         name: logs-${{ matrix.os }}
-         path: integration-tests/logs/
-=======
         uses: actions/upload-artifact@330a01c490aca151604b8cf639adc76d48f6c5d4
         with:
           name: logs-${{ matrix.os }}
           path: integration-tests/logs/
->>>>>>> 20dffb4e
 
       #- name: Publish IT Test Report
       #  uses: mikepenz/action-junit-report@97744eca465b8df9e6e33271cb155003f85327f1
@@ -162,18 +145,6 @@
       #    GITHUB_TOKEN: ${{ secrets.GITHUB_TOKEN }}
 
       - name: Upload Test Results
-<<<<<<< HEAD
-        uses: actions/upload-artifact@ea165f8d65b6e75b540449e92b4886f43607fa02 # ratchet:actions/upload-artifact@v4
-        if: always()
-        with:
-          name: 'ledger-wasm-test-results-ctrf-${{ matrix.os }}'
-          path: './integration-tests/reports/ctrf-report.json'
-
-      - name: Upload Artifact
-        uses: actions/upload-artifact@ea165f8d65b6e75b540449e92b4886f43607fa02
-        with:
-          name: 'ledger-wasm-test-results-junit-${{ matrix.os }}'
-=======
         uses: actions/upload-artifact@330a01c490aca151604b8cf639adc76d48f6c5d4 # ratchet:actions/upload-artifact@v4
         if: always()
         with:
@@ -184,7 +155,6 @@
         uses: actions/upload-artifact@330a01c490aca151604b8cf639adc76d48f6c5d4
         with:
           name: "ledger-wasm-test-results-junit-${{ matrix.os }}"
->>>>>>> 20dffb4e
           path: ./integration-tests/reports/test-report.xml
 
   build:
@@ -214,11 +184,7 @@
             accept-flake-config = true
 
       - name: Cache Nix
-<<<<<<< HEAD
-        uses: input-output-hk/actions/attic@e0990284d4e88052ddc376519731419354851a42
-=======
         uses: input-output-hk/actions/attic@6d5d62ad59441a3c869a0e8abee4e1bf8b440c2f
->>>>>>> 20dffb4e
         with:
           nix_path: nixpkgs=channel:nixos-unstable
           endpoint: https://attic.ci.iog.io
@@ -243,10 +209,6 @@
           echo "/usr/bin" >> $GITHUB_PATH
           which git
           git --version
-<<<<<<< HEAD
-
-=======
->>>>>>> 20dffb4e
 
       # Run Cargo Clippy on the whole workspace with all features. This is important
       # to avoid bitrot of code that is feature gated behind non-default features
@@ -310,13 +272,7 @@
       #      **/target/test-*.xml
 
       - name: Upload Artifact
-<<<<<<< HEAD
-        uses: actions/upload-artifact@ea165f8d65b6e75b540449e92b4886f43607fa02
-        with:
-          name: 'proof-server-test-results-${{ matrix.os }}'
-=======
         uses: actions/upload-artifact@330a01c490aca151604b8cf639adc76d48f6c5d4
         with:
           name: "proof-server-test-results-${{ matrix.os }}"
->>>>>>> 20dffb4e
           path: target/test-*