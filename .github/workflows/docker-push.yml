name: Docker Build multiplatform image and push to registry

on:
  workflow_dispatch:
  workflow_call:
    secrets:
      MIDNIGHTBOT_PACKAGES_WRITE:
        required: true
      ATTIC_CACHE_TOKEN:
        required: true
      GH_USERNAME:
        required: true
      GH_PASSWORD:
        required: true

jobs:
  docker:
    runs-on: ubuntu-latest-8-core-x64
    steps:
      - name: Setup api.github.com credentials
        uses: extractions/netrc@f6f1722d05ce2890aa86fd9654565b1214ac53a4
        with:
          machine: api.github.com
          username: ${{ secrets.GH_USERNAME }}
          password: ${{ secrets.GH_PASSWORD }}

      - name: Setup github.com credentials
        uses: extractions/netrc@f6f1722d05ce2890aa86fd9654565b1214ac53a4
        with:
          machine: github.com
          username: ${{ secrets.GH_USERNAME }}
          password: ${{ secrets.GH_PASSWORD }}

      - name: Docker login to GHCR
<<<<<<< HEAD
        uses: docker/login-action@184bdaa0721073962dff0199f1fb9940f07167d1
=======
        uses: docker/login-action@5e57cd118135c172c3672efd75eb46360885c0ef
>>>>>>> 20dffb4e
        with:
          registry: ghcr.io
          username: ntwrk-bot
          password: ${{ secrets.MIDNIGHTBOT_PACKAGES_WRITE }}

      - name: Configure git rewrite
        run: |
          mkdir -p $HOME/.config/git
          echo '[url "https://github.com/"]' >> $HOME/.config/git/config
          echo '  insteadOf = "git@github.com:"' >> $HOME/.config/git/config
          echo '  insteadOf = "git@github.com/"' >> $HOME/.config/git/config
          echo '  insteadOf = "ssh://git@github.com/"' >> $HOME/.config/git/config

      - name: Checkout ledger repository
        uses: actions/checkout@08c6903cd8c0fde910a37f88322edcfb5dd907a8  #v5.0.0

      - name: Install Nix
        uses: cachix/install-nix-action@a809471b5c7c913aa67bec8f459a11a0decc3fce
        with:
          nix_path: nixpkgs=channel:nixos-unstable
          extra_nix_config: |
            netrc-file = ~/.netrc
            access-tokens = github.com=${{ secrets.GH_PASSWORD }} api.github.com=${{ secrets.GH_PASSWORD }}
            extra-trusted-public-keys = hydra.iohk.io:f/Ea+s+dFdN+3Y/G+FDgSq+a5NEWhJGzdjvKNGv0/EQ=
            extra-substituters = https://cache.iog.io file://${{ runner.temp }}/nix-binary-cache
            accept-flake-config = true

      - name: Cache Nix
        uses: input-output-hk/actions/attic@latest
        with:
          nix_path: nixpkgs=channel:nixos-unstable
          endpoint: https://attic.ci.iog.io
          cache: midnight-public
          access_token: ${{ secrets.ATTIC_CACHE_TOKEN }}

      - name: Create proof-server images
        run: |
          PROOF_SERVER_VERSION=$(nix eval --raw .#proof-server-version)
          git pull
          nix build -L .#proof-server-oci
          docker load -i result
          docker push ghcr.io/midnight-ntwrk/proof-server:$PROOF_SERVER_VERSION-amd64
          nix build -L .#proof-server-oci-arm64
          docker load -i result
          docker push ghcr.io/midnight-ntwrk/proof-server:$PROOF_SERVER_VERSION-arm64
          docker manifest create --amend ghcr.io/midnight-ntwrk/proof-server:$PROOF_SERVER_VERSION \
            ghcr.io/midnight-ntwrk/proof-server:$PROOF_SERVER_VERSION-amd64 \
            ghcr.io/midnight-ntwrk/proof-server:$PROOF_SERVER_VERSION-arm64
          docker manifest push ghcr.io/midnight-ntwrk/proof-server:$PROOF_SERVER_VERSION
          if [[ "$PROOF_SERVER_VERSION" != *"-"* ]]; then
            docker manifest create --amend ghcr.io/midnight-ntwrk/proof-server:latest \
              ghcr.io/midnight-ntwrk/proof-server:$PROOF_SERVER_VERSION-amd64 \
              ghcr.io/midnight-ntwrk/proof-server:$PROOF_SERVER_VERSION-arm64
            docker manifest push ghcr.io/midnight-ntwrk/proof-server:latest
          fi<|MERGE_RESOLUTION|>--- conflicted
+++ resolved
@@ -32,11 +32,7 @@
           password: ${{ secrets.GH_PASSWORD }}
 
       - name: Docker login to GHCR
-<<<<<<< HEAD
-        uses: docker/login-action@184bdaa0721073962dff0199f1fb9940f07167d1
-=======
         uses: docker/login-action@5e57cd118135c172c3672efd75eb46360885c0ef
->>>>>>> 20dffb4e
         with:
           registry: ghcr.io
           username: ntwrk-bot
