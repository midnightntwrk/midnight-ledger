name: Ledger Test Coverage

on:
  workflow_dispatch:
  pull_request:
  push:
    branches:
      - master

concurrency:
  group: ${{ github.workflow }}-${{ github.event.pull_request.number || github.ref }}
  cancel-in-progress: true

env:
  CARGO_TERM_COLOR: always
  RUST_BACKTRACE: full

jobs:
  coverage:
    runs-on: ubuntu-latest-8-core-x64
    steps:

      - name: Setup api.github.com credentials
        uses: extractions/netrc@f6f1722d05ce2890aa86fd9654565b1214ac53a4
        with:
          machine: api.github.com
          username: ${{ secrets.GH_USERNAME }}
          password: ${{ secrets.GH_PASSWORD }}

      - name: Setup github.com credentials
        uses: extractions/netrc@f6f1722d05ce2890aa86fd9654565b1214ac53a4
        with:
          machine: github.com
          username: ${{ secrets.GH_USERNAME }}
          password: ${{ secrets.GH_PASSWORD }}

      - name: Configure git rewrite
        run: |
          mkdir -p $HOME/.config/git
          echo '[url "https://github.com/"]' >> $HOME/.config/git/config
          echo '  insteadOf = "git@github.com:"' >> $HOME/.config/git/config
          echo '  insteadOf = "git@github.com/"' >> $HOME/.config/git/config
          echo '  insteadOf = "ssh://git@github.com/"' >> $HOME/.config/git/config

      - name: Checkout repository
        uses: actions/checkout@08c6903cd8c0fde910a37f88322edcfb5dd907a8  #v5.0.0

      - name: Install Nix
        uses: cachix/install-nix-action@a809471b5c7c913aa67bec8f459a11a0decc3fce
        with:
          nix_path: nixpkgs=channel:nixos-unstable
          extra_nix_config: |
            netrc-file = ~/.netrc
            access-tokens = github.com=${{ secrets.GH_PASSWORD }} api.github.com=${{ secrets.GH_PASSWORD }}
            extra-trusted-public-keys = hydra.iohk.io:f/Ea+s+dFdN+3Y/G+FDgSq+a5NEWhJGzdjvKNGv0/EQ=
            extra-substituters = https://cache.iog.io file://${{ runner.temp }}/nix-binary-cache
            accept-flake-config = true

      - name: Cache Nix
        uses: input-output-hk/actions/attic@latest
        with:
          nix_path: nixpkgs=channel:nixos-unstable
          endpoint: https://attic.ci.iog.io
          cache: midnight-public
          access_token: ${{ secrets.ATTIC_CACHE_TOKEN }}

      - name: Cache dependencies
        uses: Swatinem/rust-cache@f13886b937689c021905a6b90929199931d60db1

      - name: Configure cargo
        run: .github/scripts/configure-cargo.sh

      - name: Download grcov
        run: |
          mkdir -p "${HOME}/.local/bin"
          curl -sL https://github.com/mozilla/grcov/releases/download/v0.10.5/grcov-x86_64-unknown-linux-gnu.tar.bz2 | tar jxf - -C "${HOME}/.local/bin"
          echo "$HOME/.local/bin" >> $GITHUB_PATH

      - name: Check test coverage
        run: |
          export CARGO_INCREMENTAL=0
          export RUSTFLAGS='-Cinstrument-coverage'
          export LLVM_PROFILE_FILE='cargo-test-%p-%m.profraw'
          nix develop -c cargo test --all --all-features --verbose -- --nocapture --test-threads=1

      - name: Generate HTML report
        run: |
          nix develop .#ci -c rustup component add llvm-tools-preview
          nix develop .#ci -c cargo install cargo-binutils
          grcov . --binary-path ./target/debug/deps/ -s . -t html --ignore-not-existing --ignore '../*' --ignore "/*" --ignore "*tests*" -o target/coverage/html
          grcov . --binary-path ./target/debug/deps/ -s . -t lcov --ignore-not-existing --ignore '../*' --ignore "/*" --ignore "*tests*" -o target/coverage/tests.lcov

      - name: Upload test report artifact
<<<<<<< HEAD
        uses: actions/upload-artifact@ea165f8d65b6e75b540449e92b4886f43607fa02
=======
        uses: actions/upload-artifact@330a01c490aca151604b8cf639adc76d48f6c5d4
>>>>>>> 20dffb4e
        if: success() || failure()
        with:
          name: Coverage Report
          path: target/coverage/html

      - name: Upload lcov test report artifact
<<<<<<< HEAD
        uses: actions/upload-artifact@ea165f8d65b6e75b540449e92b4886f43607fa02
=======
        uses: actions/upload-artifact@330a01c490aca151604b8cf639adc76d48f6c5d4
>>>>>>> 20dffb4e
        if: success() || failure()
        with:
          name: Lcov Coverage Report
          path: target/coverage/tests.lcov<|MERGE_RESOLUTION|>--- conflicted
+++ resolved
@@ -91,22 +91,14 @@
           grcov . --binary-path ./target/debug/deps/ -s . -t lcov --ignore-not-existing --ignore '../*' --ignore "/*" --ignore "*tests*" -o target/coverage/tests.lcov
 
       - name: Upload test report artifact
-<<<<<<< HEAD
-        uses: actions/upload-artifact@ea165f8d65b6e75b540449e92b4886f43607fa02
-=======
         uses: actions/upload-artifact@330a01c490aca151604b8cf639adc76d48f6c5d4
->>>>>>> 20dffb4e
         if: success() || failure()
         with:
           name: Coverage Report
           path: target/coverage/html
 
       - name: Upload lcov test report artifact
-<<<<<<< HEAD
-        uses: actions/upload-artifact@ea165f8d65b6e75b540449e92b4886f43607fa02
-=======
         uses: actions/upload-artifact@330a01c490aca151604b8cf639adc76d48f6c5d4
->>>>>>> 20dffb4e
         if: success() || failure()
         with:
           name: Lcov Coverage Report
