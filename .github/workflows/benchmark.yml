# this workflow should be assigned to dedicated runner when available
name: Ledger Benchmark

on:
  workflow_dispatch:
  schedule:
    - cron: '0 5 * * *'

concurrency:
  group: ${{ github.workflow }}-${{ github.event.pull_request.number || github.ref }}
  cancel-in-progress: true

env:
  CARGO_TERM_COLOR: always
  RUST_BACKTRACE : full
  BRANCH_NAME: ${{ github.head_ref || github.ref_name }}

jobs:
  benchmark:
    runs-on: ubuntu-latest-8-core-x64
    steps:
      - name: Install required libs
        run: |
          sudo apt-get update
          sudo apt-get install libssl-dev

      - name: Setup api.github.com credentials
        uses: extractions/netrc@f6f1722d05ce2890aa86fd9654565b1214ac53a4
        with:
          machine: api.github.com
          username: ${{ secrets.GH_USERNAME }}
          password: ${{ secrets.GH_PASSWORD }}

      - name: Setup github.com credentials
        uses: extractions/netrc@f6f1722d05ce2890aa86fd9654565b1214ac53a4
        with:
          machine: github.com
          username: ${{ secrets.GH_USERNAME }}
          password: ${{ secrets.GH_PASSWORD }}

      - name: Configure git rewrite
        run: |
          mkdir -p $HOME/.config/git
          echo '[url "https://github.com/"]' >> $HOME/.config/git/config
          echo '  insteadOf = "git@github.com:"' >> $HOME/.config/git/config
          echo '  insteadOf = "git@github.com/"' >> $HOME/.config/git/config
          echo '  insteadOf = "ssh://git@github.com/"' >> $HOME/.config/git/config

      - name: Checkout repository
        uses: actions/checkout@08c6903cd8c0fde910a37f88322edcfb5dd907a8  #v5.0.0

      - name: Install Nix
        uses: cachix/install-nix-action@a809471b5c7c913aa67bec8f459a11a0decc3fce
        with:
          nix_path: nixpkgs=channel:nixos-unstable
          extra_nix_config: |
            netrc-file = ~/.netrc
            access-tokens = github.com=${{ secrets.GH_PASSWORD }} api.github.com=${{ secrets.GH_PASSWORD }}
            extra-trusted-public-keys = hydra.iohk.io:f/Ea+s+dFdN+3Y/G+FDgSq+a5NEWhJGzdjvKNGv0/EQ=
            extra-substituters = https://cache.iog.io file://${{ runner.temp }}/nix-binary-cache
            accept-flake-config = true

      - name: Cache Nix
        uses: input-output-hk/actions/attic@latest
        with:
          nix_path: nixpkgs=channel:nixos-unstable
          endpoint: https://attic.ci.iog.io
          cache: midnight-public
          access_token: ${{ secrets.ATTIC_CACHE_TOKEN }}

      - name: Configure cargo
        run: .github/scripts/configure-cargo.sh

      - name: Cache Rust dependencies
        uses: Swatinem/rust-cache@f13886b937689c021905a6b90929199931d60db1

      - name: Benchmark compare
        run: |
          git remote update
          git fetch
          git checkout master
          nix develop .#default -c cargo bench --all-features --bench benchmarking -- --save-baseline before
          rm target/release -rf
          git stash
          git checkout $BRANCH_NAME
          nix develop .#default -c cargo bench --all-features --bench benchmarking -- --save-baseline after
          nix develop .#default -c cargo bench --all-features --bench benchmarking -- --load-baseline before --baseline after | tee benchmark-output.txt
          rm target/release -rf

      - name: Benchmark with criterion
        run: |
          nix develop .#default -c cargo install cargo-criterion
          nix develop .#default -c cargo criterion --all-features

      - name: Attach benchmark output
<<<<<<< HEAD
        uses: actions/upload-artifact@ea165f8d65b6e75b540449e92b4886f43607fa02
=======
        uses: actions/upload-artifact@330a01c490aca151604b8cf639adc76d48f6c5d4
>>>>>>> 20dffb4e
        with:
          name: benchmark-report-output
          path: benchmark-output.txt

      - name: Attach HTML benchmark report
<<<<<<< HEAD
        uses: actions/upload-artifact@ea165f8d65b6e75b540449e92b4886f43607fa02 # v4.6.2
=======
        uses: actions/upload-artifact@330a01c490aca151604b8cf639adc76d48f6c5d4 # v5.0.0
>>>>>>> 20dffb4e
        with:
          name: benchmark-report
          path: target/criterion/reports/<|MERGE_RESOLUTION|>--- conflicted
+++ resolved
@@ -93,21 +93,13 @@
           nix develop .#default -c cargo criterion --all-features
 
       - name: Attach benchmark output
-<<<<<<< HEAD
-        uses: actions/upload-artifact@ea165f8d65b6e75b540449e92b4886f43607fa02
-=======
         uses: actions/upload-artifact@330a01c490aca151604b8cf639adc76d48f6c5d4
->>>>>>> 20dffb4e
         with:
           name: benchmark-report-output
           path: benchmark-output.txt
 
       - name: Attach HTML benchmark report
-<<<<<<< HEAD
-        uses: actions/upload-artifact@ea165f8d65b6e75b540449e92b4886f43607fa02 # v4.6.2
-=======
         uses: actions/upload-artifact@330a01c490aca151604b8cf639adc76d48f6c5d4 # v5.0.0
->>>>>>> 20dffb4e
         with:
           name: benchmark-report
           path: target/criterion/reports/