<<<<<<< HEAD
[**@midnight/ledger v6.1.0-alpha.3**](../README.md)
=======
[**@midnight/ledger v6.2.0-rc.2**](../README.md)
>>>>>>> 20dffb4e

***

[@midnight/ledger](../globals.md) / DustLocalState

# Class: DustLocalState

## Constructors

### Constructor

```ts
new DustLocalState(params): DustLocalState;
```

#### Parameters

##### params

[`DustParameters`](DustParameters.md)

#### Returns

`DustLocalState`

## Properties

### params

```ts
readonly params: DustParameters;
```

***

<<<<<<< HEAD
=======
### syncTime

```ts
readonly syncTime: Date;
```

***

>>>>>>> 20dffb4e
### utxos

```ts
readonly utxos: QualifiedDustOutput[];
```

## Methods

### generationInfo()

```ts
generationInfo(qdo): 
  | undefined
  | DustGenerationInfo;
```

#### Parameters

##### qdo

[`QualifiedDustOutput`](../type-aliases/QualifiedDustOutput.md)

#### Returns

  \| `undefined`
  \| [`DustGenerationInfo`](../type-aliases/DustGenerationInfo.md)

***

### processTtls()

```ts
processTtls(time): DustLocalState;
```

#### Parameters

##### time

`Date`

#### Returns

`DustLocalState`

***

### replayEvents()

```ts
replayEvents(sk, events): DustLocalState;
```

#### Parameters

##### sk

[`DustSecretKey`](DustSecretKey.md)

##### events

[`Event`](Event.md)[]

#### Returns

`DustLocalState`

***

### serialize()

```ts
serialize(): Uint8Array;
```

#### Returns

`Uint8Array`

***

### spend()

```ts
spend(
   sk, 
   utxo, 
   vFee, 
   ctime): [DustLocalState, DustSpend<PreProof>];
```

#### Parameters

##### sk

[`DustSecretKey`](DustSecretKey.md)

##### utxo

[`QualifiedDustOutput`](../type-aliases/QualifiedDustOutput.md)

##### vFee

`bigint`

##### ctime

`Date`

#### Returns

\[`DustLocalState`, [`DustSpend`](DustSpend.md)\<[`PreProof`](PreProof.md)\>\]

***

### toString()

```ts
toString(compact?): string;
```

#### Parameters

##### compact?

`boolean`

#### Returns

`string`

***

### walletBalance()

```ts
walletBalance(time): bigint;
```

#### Parameters

##### time

`Date`

#### Returns

`bigint`

***

### deserialize()

```ts
static deserialize(raw): DustLocalState;
```

#### Parameters

##### raw

`Uint8Array`

#### Returns

`DustLocalState`<|MERGE_RESOLUTION|>--- conflicted
+++ resolved
@@ -1,8 +1,4 @@
-<<<<<<< HEAD
-[**@midnight/ledger v6.1.0-alpha.3**](../README.md)
-=======
 [**@midnight/ledger v6.2.0-rc.2**](../README.md)
->>>>>>> 20dffb4e
 
 ***
 
@@ -38,8 +34,6 @@
 
 ***
 
-<<<<<<< HEAD
-=======
 ### syncTime
 
 ```ts
@@ -48,7 +42,6 @@
 
 ***
 
->>>>>>> 20dffb4e
 ### utxos
 
 ```ts
