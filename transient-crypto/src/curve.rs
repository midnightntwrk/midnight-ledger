--- conflicted
+++ resolved
@@ -44,12 +44,8 @@
 use std::marker::PhantomData;
 use std::mem::size_of;
 use std::ops::Mul;
-<<<<<<< HEAD
 use zeroize::DefaultIsZeroes;
-use storage::{Storable, db::DB, storable::{ChildNode, Loader}};
-=======
 use storage::{Storable, arena::ArenaKey, db::DB, storable::Loader};
->>>>>>> f9e10dc7
 
 /// The outer, main curve
 pub mod outer {
