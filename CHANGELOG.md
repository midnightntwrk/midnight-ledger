--- conflicted
+++ resolved
@@ -8,11 +8,8 @@
 
 - fix: proof server now correctly fetches Dust keys on startup
 - fix: proof server no longer crashes if trying to fetch keys from within a worker thread
-<<<<<<< HEAD
 - fix: allow disabling time-to-dismiss check as part of fee computation for balancing
-=======
 - fix: correct token type computation in contract mints
->>>>>>> 0e79eb46
 - feat: proof server now fetches missing artifacts on demand
 - feat: add endpoints for estimating fees with a margin depending on allowed
   block adjustment
