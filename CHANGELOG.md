--- conflicted
+++ resolved
@@ -37,11 +37,8 @@
 - feat: proof server now fetches missing artifacts on demand
 - feat: add endpoints for estimating fees with a margin depending on allowed
   block adjustment
-<<<<<<< HEAD
-=======
 - fix: fix balancing bug in contracts with multiple intents
 - fix: remove special casing of checks on test-utilities feature
->>>>>>> 20dffb4e
 
 ## 6.0.0
 
