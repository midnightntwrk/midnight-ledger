[workspace]
package.license = "Apache-2.0"
<<<<<<< HEAD
package.license-file = "LICENSE"
package.version = "6.1.0-alpha.5"
=======
package.version = "6.2.0-rc.2"
>>>>>>> 20dffb4e
members = [
    "zswap",
    "ledger",
    "ledger-wasm",
    "proof-server",
    "onchain-runtime",
    "onchain-runtime-wasm",
    "onchain-state",
    "onchain-vm",
    "storage",
    "zkir",
    "zkir-v3",
    "zkir-wasm",
    "zkir-v3-wasm",
    "transient-crypto",
    "base-crypto",
    "base-crypto-derive",
    "coin-structure",
    "serialize",
    "serialize-macros",
    "generate-cost-model",
    "wasm-proving-demos/zkir-mt",
    "static",
]
default-members = [
    "zswap",
    "ledger",
    "onchain-runtime",
    "onchain-state",
    "onchain-vm",
    "storage",
    "zkir",
    "base-crypto",
    "base-crypto-derive",
    "transient-crypto",
    "coin-structure",
    "serialize",
    "serialize-macros",
    "generate-cost-model",
]
resolver = "2"
exclude = [
    "scripts/hardfork_version_patch"
]

# Dependencies needed by midnight-zk workspace members
[workspace.dependencies]
ff = "0.13"
group = "0.13"
halo2curves = { version = "0.7.0", default-features = false }
rand = { version = "0.8" }
rand_core = { version = "0.6", default-features = false }
tracing = "0.1"
blake2b_simd = "1"
rand_chacha = "0.3"
rayon = "1.10"
serde = { version = "1.0", features = ["derive"]}
serde_derive = { version = "1" }
serde_json = { version = "1" }
num-bigint = { version = "0.4" }
sha2 = "0.10.9"
sha3 = "0.10.8"

# Pretty much every dependency is crypto.
# If there's one thing I know about it, it's that we don't want the molasses
# of unoptimized crypto.
[profile.dev.package."*"]
opt-level = 2
[profile.test.package."*"]
opt-level = 2

[profile.wasm]
inherits = "release"
opt-level = "z"
lto = true
codegen-units = 1
panic = "abort"

[workspace.metadata.spellcheck]
config = ".spellcheck/cargo-spellcheck.toml"<|MERGE_RESOLUTION|>--- conflicted
+++ resolved
@@ -1,11 +1,6 @@
 [workspace]
 package.license = "Apache-2.0"
-<<<<<<< HEAD
-package.license-file = "LICENSE"
-package.version = "6.1.0-alpha.5"
-=======
 package.version = "6.2.0-rc.2"
->>>>>>> 20dffb4e
 members = [
     "zswap",
     "ledger",
