--- conflicted
+++ resolved
@@ -27,11 +27,7 @@
     # Use local path for development instead of fetching from GitHub
     # Original: url = "github:riusricardo/midnight-ledger/e6e21e6e7173a17a6afcd7aa6471b6c7b29cf070";
     zkir = {
-<<<<<<< HEAD
-      url = "path:.";
-=======
       url = "github:midnightntwrk/midnight-ledger/5a889f79251d6e8689aca0a72d328a84986a9971";
->>>>>>> 20dffb4e
       # Have the self-recursion just be a fixpoint.
       inputs.zkir.follows = "zkir";
     };
@@ -55,41 +51,6 @@
           stdenv = pkgs.clangStdenv;
         };
         isDarwin = pkgs.lib.hasSuffix "-darwin" system;
-<<<<<<< HEAD
-        # Fetch midnight-zk from GitHub
-        midnightZkSrc = builtins.fetchGit {
-          url = "https://github.com/riusricardo/midnight-zk";
-          ref = "gpu-integration-v5.0.2";
-        };
-        # Combine the main workspace with midnight-zk
-        rustWorkspaceSrc = pkgs.runCommand "rust-workspace-src" {} ''
-          mkdir -p $out
-          cp -r ${inclusive.lib.inclusive ./. [
-            ./Cargo.toml
-            ./Cargo.lock
-            ./static
-            ./zswap
-            ./ledger
-            ./ledger-wasm
-            ./proof-server
-            ./storage
-            ./zkir
-            ./base-crypto-derive
-            ./base-crypto
-            ./transient-crypto
-            ./coin-structure
-            ./serialize
-            ./onchain-vm
-            ./onchain-state
-            ./onchain-runtime
-            ./onchain-runtime-wasm
-            ./generate-cost-model
-            ./rustfmt.toml
-            ./wasm-proving-demos/zkir-mt
-          ]}/* $out/
-          cp -r ${midnightZkSrc} $out/midnight-zk
-        '';
-=======
         rustWorkspaceSrc = inclusive.lib.inclusive ./. [
           ./Cargo.toml
           ./Cargo.lock
@@ -114,7 +75,6 @@
           ./rustfmt.toml
           ./wasm-proving-demos/zkir-mt
         ];
->>>>>>> 20dffb4e
         rust = fenix.packages.${system};
         bagel-wasm = (import ./bagel.nix) {
           inherit system nixpkgs;
