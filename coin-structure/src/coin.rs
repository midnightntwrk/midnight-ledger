--- conflicted
+++ resolved
@@ -33,11 +33,7 @@
 use transient_crypto::hash::HashOutput;
 use transient_crypto::hash::{degrade_to_transient, transient_hash, upgrade_from_transient};
 use transient_crypto::repr::{FieldRepr, FromFieldRepr};
-<<<<<<< HEAD
-use zeroize::Zeroize;
-=======
 use zeroize::{Zeroize, ZeroizeOnDrop};
->>>>>>> 20dffb4e
 
 use std::fmt::{self, Debug, Formatter};
 use std::iter::once;
@@ -148,10 +144,7 @@
     Serializable,
     Dummy,
     Zeroize,
-<<<<<<< HEAD
-=======
     ZeroizeOnDrop,
->>>>>>> 20dffb4e
 )]
 #[tag = "zswap-coin-secret-key[v1]"]
 #[cfg_attr(feature = "proptest", derive(Arbitrary))]
